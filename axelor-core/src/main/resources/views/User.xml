<?xml version="1.0" encoding="UTF-8" standalone="yes"?>
<object-views xmlns="http://axelor.com/xml/ns/object-views"
  xmlns:xsi="http://www.w3.org/2001/XMLSchema-instance"
  xsi:schemaLocation="http://axelor.com/xml/ns/object-views http://axelor.com/xml/ns/object-views/object-views_3.1.xsd">

  <selection name="select.language">
    <option value="en">English</option>
    <option value="fr">French</option>
  </selection>

  <grid name="user-grid" title="Users" model="com.axelor.auth.db.User">
    <field name="name"/>
    <field name="code"/>
    <field name="email"/>
    <field name="language"/>
    <field name="group"/>
  </grid>

  <form name="user-form" title="User" model="com.axelor.auth.db.User" onSave="com.axelor.auth.AuthService:validate"
    onLoad="com.axelor.auth.AuthService:preferences">
    <panel title="Overview">
      <field name="name" placeholder="user name" onChange="action-condition-user-validName" validIf="name.length >= 2"/>
      <field name="code" placeholder="login name" onChange="action-condition-user-validCode" validIf="code.length >= 2" readonlyIf="id &amp;&amp; code == 'admin'"/>
      <field name="group" placeholder="user group"/>
      <field name="email" widget="Email"/>
      <field name="language"/>
      <panel stacked="true">
        <field name="homeAction" hidden="true" x-bind="{{__actionSelect.name}}"/>
        <field name="__actionSelect" title="Action" widget="SuggestBox" canNew="false" target="com.axelor.meta.db.MetaAction" target-name="name" domain="self.type = 'action-view' and self.home = true"/>
      </panel>
    </panel>
    <panel title="Authorization">
      <field name="activateOn" validIf="!activateOn || (activateOn &amp;&amp; !expiresOn) || (activateOn &amp;&amp; expiresOn &amp;&amp; $moment(expiresOn) >= $moment(activateOn))"/>
      <field name="expiresOn" validIf="!expiresOn || (!activateOn &amp;&amp; expiresOn) || (activateOn &amp;&amp; expiresOn &amp;&amp; $moment(expiresOn) >= $moment(activateOn))"/>
      <field name="blocked"/>
      <field name="change" title="Change password?" showIf="id &amp;&amp; !$readonly()" widget="boolean"/>
      <panel colSpan="12" showIf="change || !id" >
        <field name="newPassword" title="Password" placeholder="new password" widget="password" requiredIf="!id" validIf="(!change &amp;&amp; id) || (newPassword.length >= 4 &amp;&amp; confirm == newPassword)"/>
        <field name="confirm" title="Confirm" placeholder="confirm password" widget="password"/>
      </panel>
    </panel>
    <panel-tabs>
      <panel-related field="roles" form-view="role-form" grid-view="role-grid"/>
      <panel-related field="permissions"/>
    </panel-tabs>
  </form>

  <form name="user-preferences-form" title="Preferences" model="com.axelor.auth.db.User"
    onNew="com.axelor.auth.AuthService:preferences"
    onSave="com.axelor.auth.AuthService:validate">
    <panel title="User preferences" itemSpan="12">
      <field name="email" widget="Email"/>
      <field name="language"/>
<<<<<<< HEAD
      <panel stacked="true">
        <field name="homeAction" hidden="true" x-bind="{{__actionSelect.name}}"/>
        <field name="__actionSelect" title="Action" widget="SuggestBox" canNew="false" target="com.axelor.meta.db.MetaAction" target-name="name" domain="self.type = 'action-view' and self.home = true"/>
      </panel>
=======
>>>>>>> 2273d16a
      <field name="change" title="Change password?" widget="boolean"/>
      <panel showIf="change">
        <field name="newPassword" title="Password" placeholder="new password" widget="password" requiredIf="change" validIf="(!change) || (newPassword.length >= 4 &amp;&amp; confirm == newPassword)"/>
        <field name="confirm" title="Confirm" placeholder="confirm password" widget="password"/>
      </panel>
    </panel>
  </form>

  <action-condition name="action-condition-user-validCode">
    <check error="Code length should be greater than 2." field="code" if="code?.length() &lt; 2"/>
  </action-condition>

  <action-condition name="action-condition-user-validName">
    <check error="Name length should be greater than 2." field="name" if="name?.length() &lt; 2"/>
  </action-condition>

</object-views><|MERGE_RESOLUTION|>--- conflicted
+++ resolved
@@ -51,13 +51,6 @@
     <panel title="User preferences" itemSpan="12">
       <field name="email" widget="Email"/>
       <field name="language"/>
-<<<<<<< HEAD
-      <panel stacked="true">
-        <field name="homeAction" hidden="true" x-bind="{{__actionSelect.name}}"/>
-        <field name="__actionSelect" title="Action" widget="SuggestBox" canNew="false" target="com.axelor.meta.db.MetaAction" target-name="name" domain="self.type = 'action-view' and self.home = true"/>
-      </panel>
-=======
->>>>>>> 2273d16a
       <field name="change" title="Change password?" widget="boolean"/>
       <panel showIf="change">
         <field name="newPassword" title="Password" placeholder="new password" widget="password" requiredIf="change" validIf="(!change) || (newPassword.length >= 4 &amp;&amp; confirm == newPassword)"/>
