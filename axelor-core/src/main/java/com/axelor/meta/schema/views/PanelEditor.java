/**
 * Axelor Business Solutions
 *
 * Copyright (C) 2005-2016 Axelor (<http://axelor.com>).
 *
 * This program is free software: you can redistribute it and/or  modify
 * it under the terms of the GNU Affero General Public License, version 3,
 * as published by the Free Software Foundation.
 *
 * This program is distributed in the hope that it will be useful,
 * but WITHOUT ANY WARRANTY; without even the implied warranty of
 * MERCHANTABILITY or FITNESS FOR A PARTICULAR PURPOSE.  See the
 * GNU Affero General Public License for more details.
 *
 * You should have received a copy of the GNU Affero General Public License
 * along with this program.  If not, see <http://www.gnu.org/licenses/>.
 */
package com.axelor.meta.schema.views;

import java.util.ArrayList;
import java.util.Collection;
import java.util.List;
import java.util.Map;

import javax.xml.bind.annotation.XmlAttribute;
import javax.xml.bind.annotation.XmlElement;
import javax.xml.bind.annotation.XmlElements;
import javax.xml.bind.annotation.XmlType;

<<<<<<< HEAD
import com.axelor.db.mapper.Mapper;
import com.axelor.db.mapper.Property;
=======
import com.axelor.meta.MetaStore;
>>>>>>> 0fcd57fb
import com.fasterxml.jackson.annotation.JsonGetter;
import com.fasterxml.jackson.annotation.JsonTypeName;

@XmlType
@JsonTypeName("editor")
public class PanelEditor extends AbstractPanel {

	transient PanelField forField;
	transient List<Object> targetFields;

	@XmlAttribute
	private String layout;

	@XmlAttribute(name = "x-viewer")
	private Boolean viewer;

	@XmlAttribute(name = "x-show-on-new")
	private Boolean showOnNew;

	@XmlAttribute
	private String onNew;

	@XmlElements({
		@XmlElement(name = "field", type = PanelField.class),
		@XmlElement(name = "button", type = Button.class),
		@XmlElement(name = "spacer", type = Spacer.class),
		@XmlElement(name = "label", type = Label.class),
		@XmlElement(name = "panel", type = Panel.class)
	})
	private List<AbstractWidget> items;

	public String getLayout() {
		return layout;
	}

	public Boolean getViewer() {
		return viewer;
	}

	public Boolean getShowOnNew() {
		return showOnNew;
	}

	public String getOnNew() {
		return onNew;
	}

	public List<AbstractWidget> getItems() {
		// process target fields
		getTargetFields();
		return process(items);
	}

	public void setItems(List<AbstractWidget> items) {
		this.items = items;
	}

	private List<String> findFields(AbstractWidget widget) {

		final List<String> all = new ArrayList<>();

		if (widget instanceof Field) {
			all.add(((Field) widget).getName());
			return all;
		}

		if (widget instanceof PanelEditor) {
			for (AbstractWidget item : ((PanelEditor) widget).getItems()) {
				all.addAll(findFields(item));
			}
		} else if (widget instanceof Panel) {
			for (AbstractWidget item : ((Panel) widget).getItems()) {
				all.addAll(findFields(item));
			}
		}

		return all;
	}

	@JsonGetter("fields")
	public List<Object> getTargetFields() {
		if (targetFields != null || items == null || forField == null || forField.getTarget() == null) {
			return targetFields;
		}
<<<<<<< HEAD
		if (items == null || forField == null || forField.getTarget() == null) {
			return null;
		}
		final Class<?> target;
		try {
			target = Class.forName(forField.getTarget());
		} catch (ClassNotFoundException e) {
			return null;
		}
=======
>>>>>>> 0fcd57fb
		this.targetFields = new ArrayList<>();
		final Class<?> target;
		try {
			target = Class.forName(forField.getTarget());
		} catch (ClassNotFoundException e) {
			return null;
		}
		final Map<String, Object> fields = MetaStore.findFields(target, findFields(this));
		this.targetFields.addAll((Collection<?>)fields.get("fields"));

		return targetFields;
	}
}<|MERGE_RESOLUTION|>--- conflicted
+++ resolved
@@ -27,12 +27,7 @@
 import javax.xml.bind.annotation.XmlElements;
 import javax.xml.bind.annotation.XmlType;
 
-<<<<<<< HEAD
-import com.axelor.db.mapper.Mapper;
-import com.axelor.db.mapper.Property;
-=======
 import com.axelor.meta.MetaStore;
->>>>>>> 0fcd57fb
 import com.fasterxml.jackson.annotation.JsonGetter;
 import com.fasterxml.jackson.annotation.JsonTypeName;
 
@@ -117,18 +112,6 @@
 		if (targetFields != null || items == null || forField == null || forField.getTarget() == null) {
 			return targetFields;
 		}
-<<<<<<< HEAD
-		if (items == null || forField == null || forField.getTarget() == null) {
-			return null;
-		}
-		final Class<?> target;
-		try {
-			target = Class.forName(forField.getTarget());
-		} catch (ClassNotFoundException e) {
-			return null;
-		}
-=======
->>>>>>> 0fcd57fb
 		this.targetFields = new ArrayList<>();
 		final Class<?> target;
 		try {
