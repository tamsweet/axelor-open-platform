--- conflicted
+++ resolved
@@ -194,9 +194,6 @@
     this.canAttach = canAttach;
   }
 
-<<<<<<< HEAD
-  @JsonProperty("items")
-=======
   public List<Button> getToolbar() {
     if (toolbar != null) {
       for (Button button : toolbar) {
@@ -223,8 +220,7 @@
     this.menubar = menubar;
   }
 
-  @JsonIgnore
->>>>>>> ea9d16d2
+  @JsonProperty("items")
   public List<AbstractWidget> getItems() {
     if (items == null) {
       return Collections.emptyList();
