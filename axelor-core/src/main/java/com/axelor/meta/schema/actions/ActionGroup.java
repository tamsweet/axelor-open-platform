--- conflicted
+++ resolved
@@ -148,23 +148,9 @@
 			log.debug("continue at: {}", index);
 			Action action = MetaStore.getAction(actionName);
 			if (action instanceof ActionResumable) {
-				return ((ActionResumable<?>) action).resumeAt(index);
+				return ((ActionResumable) action).resumeAt(index);
 			}
 			return action;
-<<<<<<< HEAD
-=======
-		} else if (actionName.indexOf("[") > -1 && actionName.endsWith("]")) {
-				String idx = actionName.substring(actionName.lastIndexOf('[') + 1, actionName.lastIndexOf(']'));
-				actionName = actionName.substring(0, actionName.lastIndexOf('['));
-				int index = Integer.parseInt(idx);
-				log.debug("continue action: {}", actionName);
-				log.debug("continue at: {}", index);
-				Action action = MetaStore.getAction(actionName);
-				if (action instanceof ActionResumable) {
-					return ((ActionResumable) action).resumeAt(index);
-				}
-				return action;
->>>>>>> c9a2cb24
 		}
 
 		return MetaStore.getAction(actionName);
