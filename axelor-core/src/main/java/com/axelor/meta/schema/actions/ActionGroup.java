--- conflicted
+++ resolved
@@ -99,6 +99,7 @@
 	}
 
 	private Action findAction(String name) {
+
 		if (name == null || "".equals(name.trim())) {
 			return null;
 		}
@@ -145,24 +146,10 @@
 			log.debug("continue action-validate: {}", actionName);
 			log.debug("continue at: {}", index);
 			Action action = MetaStore.getAction(actionName);
-			if (action instanceof ActionIndex) {
-				return ((ActionIndex<?>) action).copy(index);
+			if (action instanceof ActionResumable) {
+				return ((ActionResumable<?>) action).resumeAt(index);
 			}
 			return action;
-<<<<<<< HEAD
-=======
-		} else if (actionName.indexOf("[") > -1 && actionName.endsWith("]")) {
-				String idx = actionName.substring(actionName.lastIndexOf('[') + 1, actionName.lastIndexOf(']'));
-				actionName = actionName.substring(0, actionName.lastIndexOf('['));
-				int index = Integer.parseInt(idx);
-				log.debug("continue action-validate: {}", actionName);
-				log.debug("continue at: {}", index);
-				Action action = MetaStore.getAction(actionName);
-				if (action instanceof ActionResumable) {
-					return ((ActionResumable<?>) action).resumeAt(index);
-				}
-				return action;
->>>>>>> 7955f088
 		}
 
 		return MetaStore.getAction(actionName);
