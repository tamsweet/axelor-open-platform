/**
 * Axelor Business Solutions
 *
 * Copyright (C) 2005-2015 Axelor (<http://axelor.com>).
 *
 * This program is free software: you can redistribute it and/or  modify
 * it under the terms of the GNU Affero General Public License, version 3,
 * as published by the Free Software Foundation.
 *
 * This program is distributed in the hope that it will be useful,
 * but WITHOUT ANY WARRANTY; without even the implied warranty of
 * MERCHANTABILITY or FITNESS FOR A PARTICULAR PURPOSE.  See the
 * GNU Affero General Public License for more details.
 *
 * You should have received a copy of the GNU Affero General Public License
 * along with this program.  If not, see <http://www.gnu.org/licenses/>.
 */
package com.axelor.meta;

import static com.axelor.common.StringUtils.isBlank;

import java.io.BufferedOutputStream;
import java.io.File;
import java.io.FileOutputStream;
import java.io.IOException;
import java.io.InputStream;
import java.nio.file.CopyOption;
import java.nio.file.FileVisitResult;
import java.nio.file.Files;
import java.nio.file.Path;
import java.nio.file.Paths;
import java.nio.file.SimpleFileVisitor;
import java.nio.file.StandardCopyOption;
import java.nio.file.attribute.BasicFileAttributes;

import javax.inject.Inject;
import javax.persistence.PersistenceException;

import com.axelor.app.AppSettings;
import com.axelor.db.Model;
import com.axelor.dms.db.repo.DMSFileRepository;
import com.axelor.inject.Beans;
import com.axelor.meta.db.MetaAttachment;
import com.axelor.meta.db.MetaFile;
import com.axelor.meta.db.repo.MetaAttachmentRepository;
import com.axelor.meta.db.repo.MetaFileRepository;
import com.google.common.base.Preconditions;
import com.google.inject.persist.Transactional;

/**
 * This class provides some helper methods to deal with files.
 *
 */
public class MetaFiles {

	private static final String DEFAULT_UPLOAD_PATH = "{java.io.tmpdir}/axelor/attachments";

	private static final Path UPLOAD_PATH = Paths.get(AppSettings.get().get("file.upload.dir", DEFAULT_UPLOAD_PATH));
	private static final Path UPLOAD_PATH_TEMP = UPLOAD_PATH.resolve("tmp");

	private static final CopyOption[] COPY_OPTIONS = {
		StandardCopyOption.REPLACE_EXISTING,
		StandardCopyOption.COPY_ATTRIBUTES
	};

	private static final CopyOption[] MOVE_OPTIONS = {
		StandardCopyOption.REPLACE_EXISTING
	};

	// temp clean up threshold 24 hours
	private static final long TEMP_THRESHOLD = 24 * 3600 * 1000;

	private static final Object lock = new Object();

	private MetaFileRepository filesRepo;

	@Inject
	public MetaFiles(MetaFileRepository filesRepo) {
		this.filesRepo = filesRepo;
	}

	/**
	 * Get the actual storage path of the file represented by the give
	 * {@link MetaFile} instance.
	 *
	 * @param file
	 *            the given {@link MetaFile} instance
	 * @return actual file path
	 */
	public static Path getPath(MetaFile file) {
		Preconditions.checkNotNull(file, "file instance can't be null");
		return UPLOAD_PATH.resolve(file.getFilePath());
	}

	private Path getNextPath(String fileName) {
		synchronized (lock) {
			int dotIndex = fileName.lastIndexOf('.');
			int counter = 1;
			String fileNameBase = fileName.substring(0, dotIndex);
			String fileNameExt = "";
			if (dotIndex > -1) {
				fileNameExt = fileName.substring(dotIndex);
			}
			String targetName = fileName;
			Path target = UPLOAD_PATH.resolve(targetName);
			while (Files.exists(target)) {
				targetName = fileNameBase + " (" + counter++ + ")" + fileNameExt;
				target = UPLOAD_PATH.resolve(targetName);
			}
			return target;
		}
	}

	/**
	 * Clean up obsolete temporary files from upload directory.
	 *
	 */
	public void clean() throws IOException {
		if (!Files.isDirectory(UPLOAD_PATH_TEMP)) {
			return;
		}
		final long currentTime = System.currentTimeMillis();
		Files.walkFileTree(UPLOAD_PATH_TEMP, new SimpleFileVisitor<Path>() {
			@Override
			public FileVisitResult visitFile(Path file,
					BasicFileAttributes attrs) throws IOException {
				long diff = currentTime - Files.getLastModifiedTime(file).toMillis();
				if (diff >= TEMP_THRESHOLD) {
					Files.deleteIfExists(file);
				}
				return FileVisitResult.CONTINUE;
			}
		});
	}

	/**
	 * This method can be used to delete temporary file of an incomplete upload.
	 *
	 * @param fileId
	 *            the upload file id
	 */
	public void clean(String fileId) throws IOException {
		Files.deleteIfExists(UPLOAD_PATH_TEMP.resolve(fileId));
	}

	/**
	 * Upload the given chunk of file data to a temporary file identified by the
	 * given file id.
	 *
	 * <p>
	 * Upload would restart if startOffset is 0 (zero), otherwise upload file
	 * size is checked against given startOffset. The startOffset must be less
	 * than expected fileSize.
	 *
	 * <p>
	 * Unlike the {@link #upload(File, MetaFile)} or {@link #upload(File)}
	 * methods, this method doesn't create {@link MetaFile} instance.
	 *
	 * <p>
	 * The temporary file generated should be manually uploaded again using
	 * {@link #upload(File, MetaFile)} or should be deleted using
	 * {@link #clean(String)} method if something went wrong.
	 *
	 * @param chunk
	 *            the input stream
	 * @param startOffset
	 *            the start offset byte position
	 * @param fileSize
	 *            the actual file size
	 * @param fileId
	 *            an unique upload file identifier
	 * @return a temporary file where upload is being saved
	 * @throws IOException
	 *             if there is any error during io operations
	 */
	public File upload(InputStream chunk, long startOffset, long fileSize, String fileId) throws IOException {
		final Path tmp = UPLOAD_PATH_TEMP.resolve(fileId);
		if ((startOffset > fileSize)
				|| (Files.exists(tmp) && Files.size(tmp) != startOffset)
				|| (!Files.exists(tmp) && startOffset > 0)) {
			throw new IllegalArgumentException("Start offset is out of bound.");
		}

		// make sure the upload directories exist
		Files.createDirectories(UPLOAD_PATH_TEMP);

		// clean up obsolete temporary files
		try {
			clean();
		} catch (Exception e) {
		}

		final File file = tmp.toFile();
		final BufferedOutputStream bos = new BufferedOutputStream(new FileOutputStream(file, startOffset > 0));
		try {
			int read = 0;
			long total = startOffset;
			byte[] bytes = new byte[4096];
			while ((read = chunk.read(bytes)) != -1) {
				total += read;
				if (total > fileSize) {
					throw new IllegalArgumentException("Invalid chunk, oversized upload.");
				}
				bos.write(bytes, 0, read);
			}
			bos.flush();
		} finally {
			bos.close();
		}

		return file;
	}

	/**
	 * Upload the given file to the file upload directory and create an instance
	 * of {@link MetaFile} for the given file.
	 *
	 * @param file
	 *            the given file
	 * @return an instance of {@link MetaFile}
	 * @throws IOException
	 *             if unable to read the file
	 * @throws PersistenceException
	 *             if unable to save to a {@link MetaFile} instance
	 */
	@Transactional
	public MetaFile upload(File file) throws IOException {
		return upload(file, new MetaFile());
	}

	/**
	 * Upload the given {@link File} to the upload directory and link it to the
	 * to given {@link MetaFile}.
	 *
	 * <p>
	 * Any existing file linked to the given {@link MetaFile} will be removed
	 * from the upload directory.
	 * </p>
	 *
	 * @param file
	 *            the file to upload
	 * @param metaFile
	 *            the target {@link MetaFile} instance
	 * @return persisted {@link MetaFile} instance
	 * @throws IOException
	 *             if unable to read the file
	 * @throws PersistenceException
	 *             if unable to save to {@link MetaFile} instance
	 */
	@Transactional
	public MetaFile upload(File file, MetaFile metaFile) throws IOException {
		Preconditions.checkNotNull(metaFile);
		Preconditions.checkNotNull(file);

		final boolean update = !isBlank(metaFile.getFilePath());
		final String targetName = update ? metaFile.getFilePath() :
			(isBlank(metaFile.getFileName()) ? file.getName() : metaFile.getFileName());
		final Path path = UPLOAD_PATH.resolve(targetName);
		final Path tmp = update ? Files.createTempFile(UPLOAD_PATH_TEMP, null, null) : null;

		if (update && Files.exists(path)) {
			Files.move(path, tmp, MOVE_OPTIONS);
		}

		try {
			final Path source = file.toPath();
			final Path target = getNextPath(targetName);

			// make sure the upload path exists
			Files.createDirectories(UPLOAD_PATH);

			// if source is in tmp directory, move it otherwise copy
			if (UPLOAD_PATH_TEMP.equals(source.getParent())) {
				Files.move(source, target, MOVE_OPTIONS);
			} else {
				Files.copy(source, target, COPY_OPTIONS);
			}

			// only update file name if not provides from meta file
			if (isBlank(metaFile.getFileName())) {
				metaFile.setFileName(file.getName());
			}

			metaFile.setMime(Files.probeContentType(target));
			metaFile.setSize(Files.size(target));
			metaFile.setFilePath(target.toFile().getName());

			try {
				return filesRepo.save(metaFile);
			} catch (Exception e) {
				// delete the uploaded file
				Files.deleteIfExists(target);
				// restore original file
				if (tmp != null) {
					Files.move(tmp, target, MOVE_OPTIONS);
				}
				throw new PersistenceException(e);
			}
		} finally {
			if (tmp != null) {
				Files.deleteIfExists(tmp);
			}
		}
	}


	/**
	 * Attach the given {@link MetaFile} to the given {@link Model} object and
	 * return an instance of a {@link MetaAttachment} that represents the
	 * attachment.
	 * <p>
	 * The {@link MetaAttachment} instance is not persisted.
	 * </p>
	 *
	 * @param file
	 *            the given {@link MetaFile} instance
	 * @param entity
	 *            the given {@link Model} instance
	 * @return a new instance of {@link MetaAttachment}
	 */
	public MetaAttachment attach(MetaFile file, Model entity) {
		Preconditions.checkNotNull(file);
		Preconditions.checkNotNull(entity);
		Preconditions.checkNotNull(entity.getId());

		MetaAttachment attachment = new MetaAttachment();
		attachment.setMetaFile(file);
		attachment.setObjectId(entity.getId());
		attachment.setObjectName(entity.getClass().getName());

		return attachment;
	}

	/**
	 * Delete the given attachment & related {@link MetaFile} instance along
	 * with the file content.
	 *
	 * @param attachment
	 *            the attachment to delete
	 * @throws IOException if unable to delete file
	 */
	@Transactional
	public void delete(MetaAttachment attachment) throws IOException {
		Preconditions.checkNotNull(attachment);
		Preconditions.checkNotNull(attachment.getMetaFile());

		MetaAttachmentRepository attachments = Beans.get(MetaAttachmentRepository.class);
		MetaFileRepository files = Beans.get(MetaFileRepository.class);
		DMSFileRepository dms = Beans.get(DMSFileRepository.class);

		attachments.remove(attachment);

		MetaFile metaFile = attachment.getMetaFile();
<<<<<<< HEAD
		long count = dms.all().filter("self.metaFile = ?", metaFile).count();
		if (count == 0) {
			count = attachments.all()
			.filter("self.metaFile = ? and self.id != ?", metaFile, attachment.getId())
			.count();
		}
=======
		Path target = UPLOAD_PATH.resolve(metaFile.getFilePath());
>>>>>>> 6d5f72dc

		// only delete real file if not reference anywhere else
		if (count > 0) {
			return;
		}

		files.remove(metaFile);
		Path target = Paths.get(UPLOAD_PATH, metaFile.getFilePath());
		Files.deleteIfExists(target);
	}

	/**
	 * Delete the given {@link MetaFile} instance along with the file content.
	 *
	 * @param file
	 *            the file to delete
	 * @throws IOException
	 *             if unable to delete file
	 */
	@Transactional
	public void delete(MetaFile metaFile) throws IOException {
		Preconditions.checkNotNull(metaFile);
		MetaFileRepository files = Beans.get(MetaFileRepository.class);

		Path target = UPLOAD_PATH.resolve(metaFile.getFilePath());
		files.remove(metaFile);

		Files.deleteIfExists(target);
	}
}<|MERGE_RESOLUTION|>--- conflicted
+++ resolved
@@ -351,16 +351,12 @@
 		attachments.remove(attachment);
 
 		MetaFile metaFile = attachment.getMetaFile();
-<<<<<<< HEAD
 		long count = dms.all().filter("self.metaFile = ?", metaFile).count();
 		if (count == 0) {
 			count = attachments.all()
 			.filter("self.metaFile = ? and self.id != ?", metaFile, attachment.getId())
 			.count();
 		}
-=======
-		Path target = UPLOAD_PATH.resolve(metaFile.getFilePath());
->>>>>>> 6d5f72dc
 
 		// only delete real file if not reference anywhere else
 		if (count > 0) {
@@ -368,7 +364,8 @@
 		}
 
 		files.remove(metaFile);
-		Path target = Paths.get(UPLOAD_PATH, metaFile.getFilePath());
+
+		Path target = UPLOAD_PATH.resolve(metaFile.getFilePath());
 		Files.deleteIfExists(target);
 	}
 
