--- conflicted
+++ resolved
@@ -68,7 +68,7 @@
 
 	@Inject
 	private AuthService authService;
-	
+
 	@Inject
 	private MetaModuleRepository modules;
 
@@ -182,7 +182,7 @@
 			this.doCleanUp();
 		}
 	}
-	
+
 	public void restoreMeta() {
 		try {
 			loadData = false;
@@ -191,7 +191,7 @@
 			loadData = true;
 		}
 	}
-	
+
 	public static List<String> getResolution() {
 		return resolver.names();
 	}
@@ -225,7 +225,7 @@
 	public void uninstall(String module) {
 
 		log.info("Uninstall module: {}", module);
-		
+
 		MetaModule entity = modules.findByName(module);
 
 		Beans.get(MetaViewRepository.class).findByModule(module).remove();
@@ -253,7 +253,7 @@
 	MetaModule findModule(String name) {
 		return modules.findByName(name);
 	}
-	
+
 	private void install(String moduleName, boolean update, boolean withDemo, boolean force) {
 
 		final Module module = resolver.get(moduleName);
@@ -469,7 +469,7 @@
 
 	@Transactional
 	void createUsers() {
-		
+
 		final UserRepository users = Beans.get(UserRepository.class);
 		final GroupRepository groups = Beans.get(GroupRepository.class);
 
@@ -496,11 +496,6 @@
 		admin = new User("admin", "Administrator");
 		admin.setPassword(authService.encrypt("admin"));
 		admin.setGroup(adminGroup);
-<<<<<<< HEAD
-
-		User demo = new User("demo", "Demo User");
-		demo.setPassword(authService.encrypt("demo"));
-		demo.setGroup(userGroup);
 
 		// set createdBy property to admin
 		try {
@@ -509,14 +504,9 @@
 			createdBy.set(adminGroup, admin);
 			createdBy.set(userGroup, admin);
 			createdBy.set(admin, admin);
-			createdBy.set(demo, admin);
 		} catch (Exception e) {
 		}
 
 		admin = users.save(admin);
-		demo = users.save(demo);
-=======
-		admin = users.save(admin);
->>>>>>> 2273d16a
 	}
 }