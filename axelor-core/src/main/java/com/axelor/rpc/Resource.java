/*
 * Axelor Business Solutions
 *
 * Copyright (C) 2005-2017 Axelor (<http://axelor.com>).
 *
 * This program is free software: you can redistribute it and/or  modify
 * it under the terms of the GNU Affero General Public License, version 3,
 * as published by the Free Software Foundation.
 *
 * This program is distributed in the hope that it will be useful,
 * but WITHOUT ANY WARRANTY; without even the implied warranty of
 * MERCHANTABILITY or FITNESS FOR A PARTICULAR PURPOSE.  See the
 * GNU Affero General Public License for more details.
 *
 * You should have received a copy of the GNU Affero General Public License
 * along with this program.  If not, see <http://www.gnu.org/licenses/>.
 */
package com.axelor.rpc;

import static com.axelor.common.StringUtils.isBlank;

import java.io.IOException;
import java.io.Writer;
import java.lang.reflect.Method;
import java.math.BigDecimal;
import java.math.RoundingMode;
import java.time.LocalDate;
import java.time.LocalDateTime;
import java.time.ZonedDateTime;
import java.util.ArrayList;
import java.util.Collection;
import java.util.Collections;
import java.util.HashMap;
import java.util.Iterator;
import java.util.List;
import java.util.Map;
import java.util.Set;
import java.util.stream.Collectors;

import javax.inject.Inject;
import javax.inject.Provider;
import javax.persistence.EntityTransaction;
import javax.persistence.OptimisticLockException;

import org.hibernate.StaleObjectStateException;
import org.slf4j.Logger;
import org.slf4j.LoggerFactory;

import com.axelor.auth.AuthUtils;
import com.axelor.auth.db.User;
import com.axelor.common.Inflector;
import com.axelor.common.StringUtils;
import com.axelor.db.EntityHelper;
import com.axelor.db.JPA;
import com.axelor.db.JpaRepository;
import com.axelor.db.JpaSecurity;
import com.axelor.db.Model;
import com.axelor.db.Query;
import com.axelor.db.QueryBinder;
import com.axelor.db.Repository;
import com.axelor.db.ValueEnum;
import com.axelor.db.hibernate.type.JsonFunction;
import com.axelor.db.mapper.Mapper;
import com.axelor.db.mapper.Property;
import com.axelor.db.mapper.PropertyType;
import com.axelor.db.search.SearchService;
import com.axelor.i18n.I18n;
import com.axelor.i18n.I18nBundle;
import com.axelor.i18n.L10n;
import com.axelor.inject.Beans;
import com.axelor.meta.MetaPermissions;
import com.axelor.meta.MetaStore;
import com.axelor.meta.db.MetaAction;
import com.axelor.meta.db.MetaJsonRecord;
import com.axelor.meta.db.MetaTranslation;
import com.axelor.meta.schema.views.Selection;
import com.axelor.rpc.filter.Filter;
import com.google.common.base.Function;
import com.google.common.base.Joiner;
import com.google.common.base.Objects;
import com.google.common.base.Splitter;
import com.google.common.collect.Collections2;
import com.google.common.collect.ImmutableList;
import com.google.common.collect.Lists;
import com.google.common.collect.Maps;
import com.google.common.primitives.Ints;
import com.google.common.primitives.Longs;
import com.google.inject.TypeLiteral;
import com.google.inject.persist.Transactional;

/**
 * This class defines CRUD like interface.
 *
 */
public class Resource<T extends Model> {

	private Class<T> model;

	private Provider<JpaSecurity> security;

    private Logger LOG = LoggerFactory.getLogger(Resource.class);

	private Resource(Class<T> model, Provider<JpaSecurity> security) {
		this.model = model;
		this.security = security;
	}

	@Inject
	@SuppressWarnings("unchecked")
	public Resource(TypeLiteral<T> typeLiteral, Provider<JpaSecurity> security) {
		this((Class<T>) typeLiteral.getRawType(), security);
	}

	/**
	 * Returns the resource class.
	 *
	 */
	public Class<?> getModel() {
		return model;
	}

	private Long findId(Map<String, Object> values) {
		try {
			return Long.parseLong(values.get("id").toString());
		} catch (Exception e){}
		return null;
	}

	public Response fields() {

		final Response response = new Response();
		final Repository<?> repository = JpaRepository.of(model);

		final Map<String, Object> meta = Maps.newHashMap();
		final List<Object> fields = Lists.newArrayList();

		if (repository == null) {
			for (Property p : JPA.fields(model)) {
				fields.add(p.toMap());
			}
		} else {
			for (Property p : repository.fields()) {
				fields.add(p.toMap());
			}
		}

		meta.put("model", model.getName());
		meta.put("fields", fields);

		response.setData(meta);
		response.setStatus(Response.STATUS_SUCCESS);

		return response;
	}

	public static Response models(Request request) {

		Response response = new Response();

		List<String> data = Lists.newArrayList();
		for(Class<?> type : JPA.models()) {
			data.add(type.getName());
		}

		Collections.sort(data);

		response.setData(ImmutableList.copyOf(data));
		response.setStatus(Response.STATUS_SUCCESS);

		return response;
	}

	public Response perms() {
		Set<JpaSecurity.AccessType> perms = security.get().getAccessTypes(model, null);
		Response response = new Response();

		response.setData(perms);
		response.setStatus(Response.STATUS_SUCCESS);

		return response;
	}

	public Response perms(Long id) {
		Set<JpaSecurity.AccessType> perms = security.get().getAccessTypes(model, id);
		Response response = new Response();

		response.setData(perms);
		response.setStatus(Response.STATUS_SUCCESS);

		return response;
	}

	public Response perms(Long id, String perm) {
		Response response = new Response();

		JpaSecurity sec = security.get();
		JpaSecurity.AccessType type = JpaSecurity.CAN_READ;
		try {
			type = JpaSecurity.AccessType.valueOf(perm.toUpperCase());
		} catch (Exception e) {
		}

		try {
			sec.check(type, model, id);
			response.setStatus(Response.STATUS_SUCCESS);
		} catch (Exception e) {
			response.addError(perm, e.getMessage());
			response.setStatus(Response.STATUS_VALIDATION_ERROR);
		}
		return response;
	}

	private List<String> getSortBy(Request request) {

		final List<String> sortBy = Lists.newArrayList();
		final List<String> sortOn = Lists.newArrayList();
		final Mapper mapper = Mapper.of(model);

		boolean unique = false;
		boolean desc = true;

		if (request.getSortBy() != null) {
			sortOn.addAll(request.getSortBy());
		}
		if (sortOn.isEmpty()) {
			Property nameField = mapper.getNameField();
			if (nameField == null) {
				nameField = mapper.getProperty("name");
			}
			if (nameField == null) {
				nameField = mapper.getProperty("code");
			}
			if (nameField != null) {
				sortOn.add(nameField.getName());
			}
		}

		for(String spec : sortOn) {
			String name = spec;
			if (name.startsWith("-")) {
				name = name.substring(1);
			} else {
				desc = false;
			}
			Property property = mapper.getProperty(name);
			if (property == null || property.isPrimary()) {
				// dotted field or primary key
				sortBy.add(spec);
				continue;
			}
			if (property.isReference()) {
				// use name field to sort many-to-one column
				Mapper m = Mapper.of(property.getTarget());
				Property p = m.getNameField();
				if (p != null) {
					spec = spec + "." + p.getName();
				}
			}
			if (property.isUnique() && property.isRequired()) {
				unique = true;
			}
			sortBy.add(spec);
		}

		if (!unique && !(sortBy.contains("id") || sortBy.contains("-id"))) {
			sortBy.add(desc ? "-id" : "id");
		}

		return sortBy;
	}

	private Criteria getCriteria(Request request) {
		if (request.getData() != null) {
			Object domain = request.getData().get("_domain");
			if (domain != null) {
				try {
					String qs = request.getCriteria().createQuery(model).toString();
					JPA.em().createQuery(qs);
				} catch (Exception e) {
					throw new IllegalArgumentException("Invalid domain: " + domain);
				}
			}
		}
		return request.getCriteria();
	}
	
	private Query<?> getSearchQuery(Request request) {
		final SearchService searchService = Beans.get(SearchService.class);
		if (request.getData() == null || !searchService.isEnabled()) {
			return getQuery(request);
		}

		final Map<String, Object> data = request.getData();
		final String searchText = (String) data.get("_searchText");

		// try full-text search
		if (!StringUtils.isEmpty(searchText)) {
			try {
				final List<Long> ids = searchService.fullTextSearch(model, searchText, request.getLimit());
				if (ids.size() > 0) {
					return JPA.all(model).filter("self.id in :ids").bind("ids", ids);
				}
			} catch (Exception e) {
				// just log and fallback to default search
				LOG.error("Unable to do full-text search: " + e.getMessage(), e);
			}
		}
		return getQuery(request);
	}

	private boolean shouldCheckPermissions(Request request) {
		final Context context = request.getContext();
		// if o2m/m2m search request
		if (context != null
				&& context.containsKey("_field")
				&& context.containsKey("_field_ids")
				&& context.containsKey("id")) {
			final Model parent = context.asType(Model.class);
			return !security.get().isPermitted(JpaSecurity.CAN_READ, EntityHelper.getEntityClass(parent), parent.getId());
		}
		return true;
	}

	private Query<?> getQuery(Request request) {
		return getQuery(request, security.get().getFilter(JpaSecurity.CAN_READ, model));
	}

	private Query<?> getQuery(Request request, Filter filter) {
		Criteria criteria = getCriteria(request);
		Query<?> query = JPA.all(model);

		if (criteria != null) {
			query = criteria.createQuery(model, filter);
		} else if (filter != null) {
			query = filter.build(model);
		}

		for(String spec : getSortBy(request)) {
			query = query.order(spec);
		}

		return query;
	}

	@SuppressWarnings("all")
	public Response search(Request request) {
		
		final Filter filter = security.get().getFilter(JpaSecurity.CAN_READ, model);
		boolean check = filter == null || shouldCheckPermissions(request);

		if (check) {
			security.get().check(JpaSecurity.CAN_READ, model);
		}

		LOG.debug("Searching '{}' with {}", model.getCanonicalName(), request.getData());

		Response response = new Response();

		int offset = request.getOffset();
		int limit = request.getLimit();

<<<<<<< HEAD
		Query<?> query = getSearchQuery(request).cacheable().readOnly();
=======
		Query<?> query = getQuery(request, check ? filter : null).cacheable().readOnly();
>>>>>>> 44da4016
		List<?> data = null;
		try {
			if (limit > 0) {
				response.setTotal(query.count());
			}
			if (request.getFields() != null) {
				Query<?>.Selector selector = query.select(request.getFields().toArray(new String[] {}));
				LOG.debug("JPQL: {}", selector);
				data = selector.fetch(limit, offset);
			} else {
				LOG.debug("JPQL: {}", query);
				data = query.fetch(limit, offset);
			}
			if (limit <= 0) {
				response.setTotal(data.size());
			}
		} catch (Exception e) {
			EntityTransaction txn = JPA.em().getTransaction();
			if (txn.isActive()) {
				txn.rollback();
			}
			data = Lists.newArrayList();
			LOG.error("Error: {}", e, e);
		}

		LOG.debug("Records found: {}", data.size());
		
		final Repository repo = JpaRepository.of(model);
		final List<Object> jsonData = new ArrayList<>();

		for (Object item : data) {
			if (item instanceof Model) {
				item = toMap(item);
			}
			if (item instanceof Map) {
				item = repo.populate((Map) item, request.getContext());
				Translator.applyTranslatables((Map) item, model);
			}
			jsonData.add(item);
		}

		try {
			// check for children (used by tree view)
			doChildCount(request, jsonData);
		} catch (NullPointerException | ClassCastException e) {};

		response.setData(jsonData);
		response.setOffset(offset);
		response.setStatus(Response.STATUS_SUCCESS);

		return response;
	}

	@SuppressWarnings("all")
	private void doChildCount(Request request, List<?> result) throws NullPointerException, ClassCastException {

		if (result == null || result.isEmpty()) {
			return;
		}

		final Map context = (Map) request.getData().get("_domainContext");
		final Map childOn = (Map) context.get("_childOn");
		final String countOn = (String) context.get("_countOn");

		if (countOn == null && childOn == null) {
			return;
		}

		final StringBuilder builder = new StringBuilder();
		final List ids = Lists.newArrayList();

		for (Object item : result) {
			ids.add(((Map) item).get("id"));
		}

		String modelName = model.getName();
		String parentName = countOn;
		if (childOn != null) {
			modelName = (String) childOn.get("model");
			parentName = (String) childOn.get("parent");
		}

		builder.append("SELECT new map(_parent.id as id, count(self.id) as count) FROM ")
			   .append(modelName).append(" self ")
			   .append("LEFT JOIN self.").append(parentName).append(" AS _parent ")
			   .append("WHERE _parent.id IN (:ids) GROUP BY _parent");

		javax.persistence.Query q = JPA.em().createQuery(builder.toString());
		q.setParameter("ids", ids);

		QueryBinder.of(q).setCacheable().setReadOnly();

		Map counts = Maps.newHashMap();
		for (Object item : q.getResultList()) {
			counts.put(((Map)item).get("id"), ((Map)item).get("count"));
		}

		for (Object item : result) {
			((Map) item).put("_children", counts.get(((Map) item).get("id")));
		}
	}

	@SuppressWarnings("all")
	public void export(Request request, Writer writer) throws IOException {
		security.get().check(JpaSecurity.CAN_READ, model);
		LOG.debug("Exporting '{}' with {}", model.getName(), request.getData());

		List<String> fields = request.getFields();
		List<String> header = new ArrayList<>();
		List<String> names = new ArrayList<>();
		Map<Integer, Map<String, String>> selection = new HashMap<>();
		Map<String, Map<String, Object>> jsonFieldsMap = new HashMap<>();

		Mapper mapper = Mapper.of(model);
		MetaPermissions perms = Beans.get(MetaPermissions.class);

		final Function<String, Map<String, Object>> findJsonFields = name -> jsonFieldsMap.computeIfAbsent(name,
				(n) -> {
					return MetaJsonRecord.class.isAssignableFrom(model)
							? MetaStore.findJsonFields((String) request.getContext().get("jsonModel"))
							: MetaStore.findJsonFields(model.getName(), n);
				});

		final Function<String, List<String>> findJsonPaths = name -> {
			final Map<String, Object> map = findJsonFields.apply(name);
			return map == null
					? Collections.EMPTY_LIST
					: map.keySet().stream().map(n -> name + "." + n).collect(Collectors.toList());
		};

		if (fields == null) {
			fields = new ArrayList<>();
		}

		if (fields.isEmpty() && MetaJsonRecord.class.isAssignableFrom(model)) {
			fields.add("id");
			fields.addAll(findJsonPaths.apply("attrs"));
		}

		if (fields.isEmpty()) {
			fields.add("id");
			try {
				fields.add(mapper.getNameField().getName());
			} catch (Exception e) {}

			for (Property property : mapper.getProperties()) {
				if (property.isPrimary() ||
					property.isTransient() ||
					property.isVersion() ||
					property.isCollection() ||
					property.isPassword() ||
					property.getType() == PropertyType.BINARY) {
					continue;
				}
				String name = property.getName();
				if (fields.contains(name) || name.matches("^(created|updated)(On|By)$")) {
					continue;
				}
				if (property.isJson()) {
					fields.addAll(findJsonPaths.apply(property.getName()));
				} else {
					fields.add(name);
				}
			}
		}

		for(String field : fields) {
			Iterator<String> iter = Splitter.on(".").split(field).iterator();
			Property prop = mapper.getProperty(iter.next());

			while(iter.hasNext() && prop != null && !prop.isJson()) {
				prop = Mapper.of(prop.getTarget()).getProperty(iter.next());
			}
			if (prop == null ||
				prop.isCollection() ||
				prop.isTransient() ||
				prop.getType() == PropertyType.BINARY) {
				continue;
			}
			if (prop.isJson() && !iter.hasNext()) {
				continue;
			}

			String name = prop.getName();
			String title = prop.getTitle();
			String model = getModel().getName();
			if (prop.isReference()) {
				model = prop.getTarget().getName();
			}
			if (!perms.canExport(AuthUtils.getUser(), model, name)) {
				continue;
			}
			if (iter != null) {
				name = field;
			}

			List<Selection.Option> options = MetaStore.getSelectionList(prop.getSelection());

			if (prop.isJson()) {
				Map<String, Object> jsonFields = findJsonFields.apply(prop.getName());
				Map<String, Object> jsonField = (Map) jsonFields.get(iter.next());
				name = field;
				if (jsonField != null) {
					title = (String) jsonField.get("title");
					if (title == null) {
						title = (String) jsonField.get("autoTitle");
					}
					options = (List) jsonField.get("selectionList");
					if ("many-to-one".equals(jsonField.get("type"))) {
						try {
							String targetName = jsonField.get("targetName").toString();
							targetName = targetName.substring(targetName.indexOf(".") + 1);
							name = name + "." + targetName;
						} catch (Exception e) {
						}
					}
				}
			}
			if (isBlank(title)) {
				title = Inflector.getInstance().humanize(prop.getName());
			}

			if (prop.isReference()) {
				prop = Mapper.of(prop.getTarget()).getNameField();
				if (prop == null) {
					continue;
				}
				name = name + '.' + prop.getName();
			} else if(options != null && !options.isEmpty()) {
				Map<String, String> map = new HashMap<>();
				for (Selection.Option option : options) {
					map.put(option.getValue(), option.getLocalizedTitle());
				}
				selection.put(header.size(), map);
			}

			title = I18n.get(title);

			names.add(name);
			header.add(escapeCsv(title));
		}

		writer.write(Joiner.on(";").join(header));

		int limit = 100;
		int offset = 0;

		Query<?> query = getQuery(request);
		Query<?>.Selector selector = query.select(names.toArray(new String[0]));

		List<?> data = selector.values(limit, offset);

		final L10n formatter = L10n.getInstance();

		while(!data.isEmpty()) {

			for(Object item : data) {
				List<?> row = (List<?>) item;
				List<String> line = Lists.newArrayList();
				int index = 0;
				for(Object value: row) {
					if (index++ < 2) continue; // ignore first two items (id, version)
					Object objValue = value == null ? "" : value;
					if(selection.containsKey(index-3)) {
						objValue = selection.get(index-3).get(objValue.toString());
					}
					if (objValue instanceof Number) {
						objValue = formatter.format((Number) objValue, false);
					}
					if (objValue instanceof LocalDate) {
						objValue = formatter.format((LocalDate) objValue);
					}
					if (objValue instanceof LocalDateTime) {
						objValue = formatter.format((LocalDateTime) objValue);
					}
					if (objValue instanceof ZonedDateTime) {
						objValue = formatter.format((ZonedDateTime) objValue);
					}
					String strValue = objValue == null ? "" : escapeCsv(objValue.toString());
					line.add(strValue);
				}
				writer.write("\n");
				writer.write(Joiner.on(";").join(line));
			}

			offset += limit;
			data = selector.values(limit, offset);
		}
	}

	private String escapeCsv(String value) {
		if (value == null) return "";
		if (value.indexOf('"') > -1) value = value.replaceAll("\"", "\"\"");
		return '"' + value + '"';
	}

	public Response read(long id) {
		security.get().check(JpaSecurity.CAN_READ, model, id);
		Response response = new Response();
		List<Object> data = Lists.newArrayList();

		Model entity = JPA.find(model, id);
		if (entity != null)
			data.add(entity);
		response.setData(data);
		response.setStatus(Response.STATUS_SUCCESS);

		return response;
	}

	public Response fetch(long id, Request request) {
		security.get().check(JpaSecurity.CAN_READ, model, id);

		final Response response = new Response();
		final Repository<?> repository = JpaRepository.of(model);
		final Model entity = repository.find(id);

		response.setStatus(Response.STATUS_SUCCESS);
		if (entity == null) {
			return response;
		}

		final List<Object> data = Lists.newArrayList();
		final String[] fields = request.getFields() == null ? null : request.getFields().toArray(new String[]{});
		final Map<String, Object> values = mergeRelated(request, entity, toMap(entity, fields));

		// special case for User/Group objects
		if (values.get("homeAction") != null) {
			MetaAction act = JpaRepository.of(MetaAction.class).all()
					.filter("self.name = ?", values.get("homeAction"))
					.fetchOne();
			if (act != null) {
				values.put("__actionSelect", toMapCompact(act));
			}
		}
		// don't include password if not requested
		if (entity instanceof User && !request.getFields().contains("password")) {
			values.remove("password");
		}

		data.add(repository.populate(values, request.getContext()));
		response.setData(data);
		return response;
	}

	@SuppressWarnings("all")
	private Map<String, Object> mergeRelated(Request request, Model entity, Map<String, Object> values) {
		final Map<String, List<String>> related = request.getRelated();
		if (related == null) {
			return values;
		}
		final Mapper mapper = Mapper.of(model);
		for (final String name : related.keySet()) {
			final String[] names = related.get(name).toArray(new String[] {});
			Object old = values.get(name);
			Object value = mapper.get(entity, name);
			if (value instanceof Collection<?>) {
				value = Collections2.transform(
					(Collection<?>) value,
					new Function<Object, Object>() {
						@Override
						public Object apply(Object input) {
							return toMap(input, names);
						}
					});
			} else if (value instanceof Model) {
				value = toMap(value, names);
				if (old instanceof Map) {
					value = mergeMaps((Map) value, (Map) old);
				}
			}
			values.put(name, value);
		}
		return values;
	}

	@SuppressWarnings("all")
	private Map<String, Object> mergeMaps(Map<String, Object> target, Map<String, Object> source) {
		if (target == null || source == null || source.isEmpty()) {
			return target;
		}
		for (String key : source.keySet()) {
			Object old = source.get(key);
			Object val = target.get(key);
			if (val instanceof Map && old instanceof Map) {
				mergeMaps((Map) val, (Map) old);
			} else if (val == null) {
				target.put(key, old);
			}
		}
		return target;
	}

	public Response verify(Request request) {
		Response response = new Response();
		try {
			JPA.verify(model, request.getData());
			response.setStatus(Response.STATUS_SUCCESS);
		} catch (OptimisticLockException e) {
			response.setStatus(Response.STATUS_VALIDATION_ERROR);
		}
		return response;
	}

	@Transactional
	@SuppressWarnings("all")
	public Response save(final Request request) {

		final Response response = new Response();
		final Repository repository = JpaRepository.of(model);

		List<Object> records = request.getRecords();
		List<Object> data = Lists.newArrayList();

		if ((records == null || records.isEmpty()) && request.getData() == null) {
			response.setStatus(Response.STATUS_FAILURE);
			return response;
		}

		if (records == null) {
			records = Lists.newArrayList();
			records.add(request.getData());
		}

		for(Object record : records) {

			if (record == null) {
				continue;
			}

			record = (Map) repository.validate((Map) record, request.getContext());

			Long id = findId((Map) record);

			if (id == null || id <= 0L) {
				security.get().check(JpaSecurity.CAN_CREATE, model);
			}

			Map<String, Object> orig = (Map) ((Map) record).get("_original");
			JPA.verify(model, orig);

			// save translatable values and remove them from record
			Translator.saveTranslatables((Map) record, model);

			Model bean = JPA.edit(model, (Map) record);
			id = bean.getId();

			if (bean != null && id != null && id > 0L) {
				security.get().check(JpaSecurity.CAN_WRITE, model, id);
			}

			bean = JPA.manage(bean);
			if (repository != null) {
				bean = repository.save(bean);
			}

			// if it's a translation object, invalidate cache
			if (bean instanceof MetaTranslation) {
				I18nBundle.invalidate();
			}

			data.add(repository.populate(toMap(bean), request.getContext()));
		}

		response.setData(data);
		response.setStatus(Response.STATUS_SUCCESS);

		return response;
	}

	@Transactional
	public Response updateMass(Request request) {

		security.get().check(JpaSecurity.CAN_WRITE, model);

		LOG.debug("Mass update '{}' with {}", model.getCanonicalName(), request.getData());

		Response response = new Response();

		Query<?> query = getQuery(request);
		List<?> data = request.getRecords();

		LOG.debug("JPQL: {}", query);

		@SuppressWarnings("all")
		Map<String, Object> values = (Map) data.get(0);
		response.setTotal(query.update(values));

		LOG.debug("Records updated: {}", response.getTotal());

		response.setStatus(Response.STATUS_SUCCESS);

		return response;
	}

	@Transactional
	@SuppressWarnings("all")
	public Response remove(long id, Request request) {

		security.get().check(JpaSecurity.CAN_REMOVE, model, id);
		final Response response = new Response();
		final Repository repository = JpaRepository.of(model);
		final Map<String, Object> data = Maps.newHashMap();

		data.put("id", id);
		data.put("version", request.getData().get("version"));

		Model bean = JPA.edit(model, data);
		if (bean.getId() != null) {
			if (repository == null) {
				JPA.remove(bean);
			} else {
				repository.remove(bean);
			}
		}

		response.setData(ImmutableList.of(toMapCompact(bean)));
		response.setStatus(Response.STATUS_SUCCESS);

		return response;
	}

	@Transactional
	@SuppressWarnings("all")
	public Response remove(Request request) {

		final Response response = new Response();
		final Repository repository = JpaRepository.of(model);
		final List<Object> records = request.getRecords();

		if (records == null || records.isEmpty()) {
			response.setException(new IllegalArgumentException("No records provides."));
			return response;
		}

		final List<Model> entities = Lists.newArrayList();

		for(Object record : records) {
			Map map = (Map) record;
			Long id = Longs.tryParse(map.get("id").toString());
			Integer version = null;
			try {
				version = Ints.tryParse(map.get("version").toString());
			} catch (Exception e) {
			}

			security.get().check(JpaSecurity.CAN_REMOVE, model, id);
			Model bean = JPA.find(model, id);

			if (version != null && !Objects.equal(version, bean.getVersion())) {
				throw new OptimisticLockException(
						new StaleObjectStateException(model.getName(), id));
			}
			entities.add(bean);
		}

		for(Model entity : entities) {
			if (JPA.em().contains(entity)) {
				if (repository == null) {
					JPA.remove(entity);
				} else {
					repository.remove(entity);
				}
			}
		}

		response.setData(records);
		response.setStatus(Response.STATUS_SUCCESS);

		return response;
	}

	@SuppressWarnings("all")
	public Response copy(long id) {
		security.get().check(JpaSecurity.CAN_CREATE, model, id);
		final Response response = new Response();
		final Repository repository = JpaRepository.of(model);

		Model bean = JPA.find(model, id);
		if (repository == null) {
			bean = JPA.copy(bean, true);
		} else {
			bean = repository.copy(bean, true);
		}

		response.setData(ImmutableList.of(bean));
		response.setStatus(Response.STATUS_SUCCESS);

		return response;
	}

	public ActionResponse action(ActionRequest request) {

		ActionResponse response = new ActionResponse();
		String[] parts = request.getAction().split("\\:");

		if (parts.length != 2) {
			response.setStatus(Response.STATUS_FAILURE);
			return response;
		}

		String controller = parts[0];
		String method = parts[1];

		try {
			Class<?> klass = Class.forName(controller);
			Method m = klass.getDeclaredMethod(method, ActionRequest.class, ActionResponse.class);
			Object obj = Beans.get(klass);

			m.setAccessible(true);
			m.invoke(obj, new Object[] { request, response });

			response.setStatus(Response.STATUS_SUCCESS);
		} catch (Exception e) {
			LOG.debug(e.toString(), e);
			response.setException(e);
		}
		return response;
	}

	/**
	 * Get the name of the record. This method should be used to get the value
	 * of name field if it's a function field.
	 *
	 * @param request
	 *            the request containing the current values of the record
	 * @return response with the updated values with record name
	 */
	public Response getRecordName(Request request) {

		Response response = new Response();

		Mapper mapper = Mapper.of(model);
		Map<String, Object> data = request.getData();
		
		String name = request.getFields().get(0);

		if (name == null) {
			name = "id";
		}

		Property property = null;
		try {
			property = mapper.getProperty(name);
		} catch (Exception e) {
		}

		String selectName = null;

		if (property == null && name.indexOf('.') > -1) {
			JsonFunction func = JsonFunction.fromPath(name);
			Property p = mapper.getProperty(func.getField());
			if (p != null && p.isJson()) {
				selectName = func.toString();
			}
		}

		if (property == null && selectName == null) {
			property = mapper.getNameField();
		}

		if (property != null && selectName == null) {
			selectName = "self." + property.getName();
			name = property.getName();
		}

		if (selectName != null) {
			String qs = String.format(
					"SELECT %s FROM %s self WHERE self.id = :id",
					selectName, model.getSimpleName());

			javax.persistence.Query query = JPA.em().createQuery(qs);
			QueryBinder.of(query).setCacheable().setReadOnly().bind(data);

			Object value = query.getSingleResult();
			data.put(name, value);
		}

		response.setData(ImmutableList.of(data));
		response.setStatus(Response.STATUS_SUCCESS);

		return response;
	}

	public static Map<String, Object> toMap(Object bean, String... names) {
		return _toMap(bean, unflatten(null, names), false, 0);
	}

	public static Map<String, Object> toMapCompact(Object bean) {
		return _toMap(bean, null, true, 1);
	}

	@SuppressWarnings("all")
	private static Map<String, Object> _toMap(Object bean, Map<String, Object> fields, boolean compact, int level) {

		if (bean == null) {
			return null;
		}

		bean = EntityHelper.getEntity(bean);

		if (fields == null) {
			fields = Maps.newHashMap();
		}

		Map<String, Object> result = new HashMap<String, Object>();
		Mapper mapper = Mapper.of(bean.getClass());

		boolean isSaved = ((Model)bean).getId() != null;
		boolean isCompact = compact || fields.containsKey("$version");

		if ((isCompact && isSaved) || (isSaved && level >= 1 ) || (level > 1)) {

			Property pn = mapper.getNameField();
			Property pc = mapper.getProperty("code");

			result.put("id", mapper.get(bean, "id"));
			result.put("$version", mapper.get(bean, "version"));

			if (pn != null)
				result.put(pn.getName(), mapper.get(bean, pn.getName()));
			if (pc != null)
				result.put(pc.getName(), mapper.get(bean, pc.getName()));

			for(String name: fields.keySet()) {
				Object child = mapper.get(bean, name);
				if (child instanceof Model) {
					child = _toMap(child, (Map) fields.get(name), true, level + 1);
				}
				if (child != null) {
					result.put(name, child);
				}
			}
			return result;
		}

		for (final Property prop : mapper.getProperties()) {

			String name = prop.getName();
			PropertyType type = prop.getType();

			if (type == PropertyType.BINARY) {
				continue;
			}

			if (isSaved
					&& !name.matches("id|version|archived")
					&& !fields.isEmpty()
					&& !fields.containsKey(name)) {
				continue;
			}

			Object value = mapper.get(bean, name);
			
			if (name.equals("archived") && value == null) {
				continue;
			}

			if (prop.isImage() && byte[].class.isInstance(value)) {
				value = new String((byte[]) value);
			}

			// decimal values should be rounded accordingly otherwise the
			// json mapper may use wrong scale.
			if (value instanceof BigDecimal) {
				BigDecimal decimal = (BigDecimal) value;
				int scale = prop.getScale();
				if (decimal.scale() == 0 && scale > 0 && scale != decimal.scale()) {
					value = decimal.setScale(scale, RoundingMode.HALF_UP);
				}
			}

			if (value instanceof Model) { // m2o
				Map<String, Object> _fields = (Map) fields.get(prop.getName());
				value = _toMap(value, _fields, true, level + 1);
			}

			if (value instanceof Collection) { // o2m | m2m
				List<Object> items = Lists.newArrayList();
				for(Model input : (Collection<Model>) value) {
					Map<String, Object> item;
					if (input.getId() != null) {
						item = _toMap(input, null, true, level+1);
					} else {
						item = _toMap(input, null, false, 1);
					}
					if (item != null) {
						items.add(item);
					}
				}
				value = items;
			}

			if (prop.isTranslatable() && value instanceof String) {
				value = Translator.getTranslation(prop, (String) value);
			}

			result.put(name, value);
			
			// include custom enum value
			if (prop.isEnum() && value instanceof ValueEnum<?>) {
				String enumName = ((Enum<?>) value).name();
				Object enumValue = ((ValueEnum<?>) value).getValue();
				if (!Objects.equal(enumName, enumValue)) {
					result.put(name + "$value", ((ValueEnum<?>) value).getValue());
				}
			}

		}

		return result;
	}

	@SuppressWarnings("all")
	private static Map<String, Object> unflatten(Map<String, Object> map, String... names) {
		if (map == null) map = Maps.newHashMap();
		if (names == null) return map;
		for(String name : names) {
			if (map.containsKey(name))
				continue;
			if (name.contains(".")) {
				String[] parts = name.split("\\.", 2);
				Map<String, Object> child = (Map) map.get(parts[0]);
				if (child == null) {
					child = Maps.newHashMap();
				}
				map.put(parts[0], unflatten(child, parts[1]));
			} else {
				map.put(name, Maps.newHashMap());
			}
		}
		return map;
	}
}<|MERGE_RESOLUTION|>--- conflicted
+++ resolved
@@ -283,30 +283,6 @@
 		}
 		return request.getCriteria();
 	}
-	
-	private Query<?> getSearchQuery(Request request) {
-		final SearchService searchService = Beans.get(SearchService.class);
-		if (request.getData() == null || !searchService.isEnabled()) {
-			return getQuery(request);
-		}
-
-		final Map<String, Object> data = request.getData();
-		final String searchText = (String) data.get("_searchText");
-
-		// try full-text search
-		if (!StringUtils.isEmpty(searchText)) {
-			try {
-				final List<Long> ids = searchService.fullTextSearch(model, searchText, request.getLimit());
-				if (ids.size() > 0) {
-					return JPA.all(model).filter("self.id in :ids").bind("ids", ids);
-				}
-			} catch (Exception e) {
-				// just log and fallback to default search
-				LOG.error("Unable to do full-text search: " + e.getMessage(), e);
-			}
-		}
-		return getQuery(request);
-	}
 
 	private boolean shouldCheckPermissions(Request request) {
 		final Context context = request.getContext();
@@ -341,6 +317,30 @@
 
 		return query;
 	}
+	
+	private Query<?> getSearchQuery(Request request, Filter filter) {
+		final SearchService searchService = Beans.get(SearchService.class);
+		if (request.getData() == null || !searchService.isEnabled()) {
+			return filter == null ? getQuery(request) : getQuery(request, filter);
+		}
+
+		final Map<String, Object> data = request.getData();
+		final String searchText = (String) data.get("_searchText");
+
+		// try full-text search
+		if (!StringUtils.isEmpty(searchText)) {
+			try {
+				final List<Long> ids = searchService.fullTextSearch(model, searchText, request.getLimit());
+				if (ids.size() > 0) {
+					return JPA.all(model).filter("self.id in :ids").bind("ids", ids);
+				}
+			} catch (Exception e) {
+				// just log and fallback to default search
+				LOG.error("Unable to do full-text search: " + e.getMessage(), e);
+			}
+		}
+		return filter == null ? getQuery(request) : getQuery(request, filter);
+	}
 
 	@SuppressWarnings("all")
 	public Response search(Request request) {
@@ -359,11 +359,7 @@
 		int offset = request.getOffset();
 		int limit = request.getLimit();
 
-<<<<<<< HEAD
-		Query<?> query = getSearchQuery(request).cacheable().readOnly();
-=======
-		Query<?> query = getQuery(request, check ? filter : null).cacheable().readOnly();
->>>>>>> 44da4016
+		Query<?> query = getSearchQuery(request, check ? filter : null).cacheable().readOnly();
 		List<?> data = null;
 		try {
 			if (limit > 0) {
