--- conflicted
+++ resolved
@@ -123,15 +123,9 @@
       // Use HikariCP as default pool provider
       properties.put(Environment.CONNECTION_PROVIDER, HikariCPConnectionProvider.class.getName());
       properties.put(Environment.CONNECTION_PROVIDER_DISABLES_AUTOCOMMIT, "true");
-<<<<<<< HEAD
-      properties.put("hibernate.hikari.minimumIdle", "5");
-      properties.put("hibernate.hikari.maximumPoolSize", "20");
-      properties.put("hibernate.hikari.idleTimeout", "300000");
-=======
       properties.put(AvailableAppSettings.HIBERNATE_HIKARI_MINIMUN_IDLE, "5");
       properties.put(AvailableAppSettings.HIBERNATE_HIKARI_MAXIMUN_POOL_SIZE, "20");
       properties.put(AvailableAppSettings.HIBERNATE_HIKARI_IDLE_TIMEOUT, "300000");
->>>>>>> 22ec7e6d
     }
 
     // update properties with all hibernate.* settings from app configuration
