--- conflicted
+++ resolved
@@ -88,11 +88,8 @@
 }
 
 .panel .panel-body {
-	padding: 14px;
-<<<<<<< HEAD
-=======
+	padding: 14px;	
 	transition: height 0.3s ease-out;
->>>>>>> 1c2e8f2b
 }
 
 .panel {
@@ -468,20 +465,4 @@
 		text-align: right;
 		width: 48%;
 	}
-}
-
-/* fix-child-3 fixes width of span3 child */
-.panel.fix-child-3 > .panel-body > .panel-layout > .row-fluid > .span3 {
-	width: 140px;
-}
-
-.panel.fix-child-3 > .panel-body > .panel-layout > .row-fluid > .span9 {
-	width: calc(100% - 160px);
-}
-
-@media (max-width: 767px) {
-	.panel.fix-child-3 > .panel-body > .panel-layout > .row-fluid > .span9 {
-		margin-left: 0;
-		width: 100%;
-	}
 }