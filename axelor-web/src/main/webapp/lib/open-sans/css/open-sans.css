--- conflicted
+++ resolved
@@ -5,11 +5,7 @@
   font-weight: 300;
   src: local('Open Sans Light'), local('OpenSans-Light'),
        url('../fonts/open-sans-v13-latin-300.woff2') format('woff2'), /* Super Modern Browsers */
-<<<<<<< HEAD
-       url('../fonts/open-sans-v13-latin-300.woff') format('woff'), /* Modern Browsers */
-=======
        url('../fonts/open-sans-v13-latin-300.woff') format('woff'); /* Modern Browsers */
->>>>>>> 44da4016
 }
 /* open-sans-regular - latin */
 @font-face {
@@ -18,11 +14,7 @@
   font-weight: 400;
   src: local('Open Sans'), local('OpenSans'),
        url('../fonts/open-sans-v13-latin-regular.woff2') format('woff2'), /* Super Modern Browsers */
-<<<<<<< HEAD
-       url('../fonts/open-sans-v13-latin-regular.woff') format('woff'), /* Modern Browsers */
-=======
        url('../fonts/open-sans-v13-latin-regular.woff') format('woff'); /* Modern Browsers */
->>>>>>> 44da4016
 }
 /* open-sans-600 - latin */
 @font-face {
@@ -31,11 +23,7 @@
   font-weight: 600;
   src: local('Open Sans Semibold'), local('OpenSans-Semibold'),
        url('../fonts/open-sans-v13-latin-600.woff2') format('woff2'), /* Super Modern Browsers */
-<<<<<<< HEAD
-       url('../fonts/open-sans-v13-latin-600.woff') format('woff'), /* Modern Browsers */
-=======
        url('../fonts/open-sans-v13-latin-600.woff') format('woff'); /* Modern Browsers */
->>>>>>> 44da4016
 }
 /* open-sans-700 - latin */
 @font-face {
@@ -44,9 +32,5 @@
   font-weight: 700;
   src: local('Open Sans Bold'), local('OpenSans-Bold'),
        url('../fonts/open-sans-v13-latin-700.woff2') format('woff2'), /* Super Modern Browsers */
-<<<<<<< HEAD
-       url('../fonts/open-sans-v13-latin-700.woff') format('woff'), /* Modern Browsers */
-=======
        url('../fonts/open-sans-v13-latin-700.woff') format('woff'); /* Modern Browsers */
->>>>>>> 44da4016
 }