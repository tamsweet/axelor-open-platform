--- conflicted
+++ resolved
@@ -749,8 +749,8 @@
 			});
 
 			self._link(scope, element, attrs, model);
-<<<<<<< HEAD
-			
+			scope.setDomain(data.domain, data.context);
+
 			if (scope.$parent.isLink) {
 				scope.onEdit = function () {
 					var value = scope.getValue() || {};
@@ -765,9 +765,6 @@
 					});
 				};
 			}
-=======
-			scope.setDomain(data.domain, data.context);
->>>>>>> 8c9c519c
 		}
 
 		if (scope.fieldsCache[scope._model]) {
