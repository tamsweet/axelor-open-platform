--- conflicted
+++ resolved
@@ -1277,15 +1277,7 @@
 		grid = this.grid,
 		cols = this.cols;
 	
-<<<<<<< HEAD
-	this.visibleCols = this.visibleCols || _.pluck(cols, 'id');
-	
-	if (this.visibleCols.indexOf(name) > -1) {
-		return;
-	}
-=======
 	this.visibleCols = this.visibleCols || _.pluck(this.getVisibleCols(), 'id');
->>>>>>> 57333c3d
 
 	show = _.isUndefined(show) ? true : show;
 	
@@ -1331,19 +1323,13 @@
 
 Grid.prototype.resetColumns = function() {
 	var grid = this.grid,
-<<<<<<< HEAD
-		cols = this.cols.filter(function (col) {
-			return !(col.descriptor||{}).hidden;
-		});
-	
+		cols = this.getVisibleCols(true);
+
 	var currentCols = this.visibleCols || [];
 	var visibleCols = _.pluck(cols, 'id');
 	if (_.difference(currentCols, visibleCols).length == 0) {
 		return;
 	}
-=======
-		cols = this.getVisibleCols(true);
->>>>>>> 57333c3d
 
 	this.visibleCols = visibleCols;
 	
