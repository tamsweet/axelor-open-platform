/*
 * Axelor Business Solutions
 *
 * Copyright (C) 2005-2019 Axelor (<http://axelor.com>).
 *
 * This program is free software: you can redistribute it and/or  modify
 * it under the terms of the GNU Affero General Public License, version 3,
 * as published by the Free Software Foundation.
 *
 * This program is distributed in the hope that it will be useful,
 * but WITHOUT ANY WARRANTY; without even the implied warranty of
 * MERCHANTABILITY or FITNESS FOR A PARTICULAR PURPOSE.  See the
 * GNU Affero General Public License for more details.
 *
 * You should have received a copy of the GNU Affero General Public License
 * along with this program.  If not, see <http://www.gnu.org/licenses/>.
 */
(function() {

/* global Slick: true */

"use strict";

var ui = angular.module('axelor.ui');

//used to keep track of columns by x-path
function setDummyCols(element, cols) {
  var e = $('<div>').appendTo(element).hide();
  _.each(cols, function(col, i) {
    $('<span class="slick-dummy-column">')
      .data('column', col)
      .attr('x-path', col.xpath)
      .appendTo(e);
  });
}

function makeFilterCombo(input, selection, callback) {

  var data = _.map(selection, function(item){
    return {
      key: item.value,
      value: item.title
    };
  });

  function update(item) {
    var filter = {};
    item = item || {};
    input.val(item.value || '');
    filter[input.data('columnId')] = item.key || '';
    callback(filter);
  }

  input.autocomplete({
    minLength: 0,
    source: data,
    focus: function(event, ui) {
      return false;
    },
    select: function(event, ui) {
      update(ui.item);
      return false;
    }
  }).keyup(function(e){
    return false;
  }).keydown(function(e){
    switch(e.keyCode) {
    case 8:		// backspace
    case 46:	// delete
      update(null);
    }
  }).click(function(){
    input.autocomplete("search", "");
  });

  $("<i class='fa fa-caret-down combo-icon'></i>").appendTo(input.parent()).click(function () {
    input.focus();
    input.autocomplete("search", "");
  });
}

function dotToNested(record, field) {
  if (field.jsonField) {
    var json = record[field.jsonField];
    if (_.isString(json)) {
      record[field.jsonField] = angular.fromJson(json);
    }
    return;
  }

  var name = field.name;
  var value = record[name];
  var names = name.split('.');
  var first = names.shift();
  var last = names.pop();
  var obj = record[first] || (record[first] = {});
  while (names.length) {
    var next = names.shift();
    obj = obj[next] || (obj[next] = {});
  }
  obj[last] = value;
  return record;
}

function nestedToDot(record, name) {
  var names = name.split('.');
  var val = record || {};
  var idx = 0;
  while (val && idx < names.length) {
    val = val[names[idx++]];
  }
  if (idx === names.length && val !== undefined) {
    record[name] = val;
  }
  return record;
}

var Formatters = {

  "string": function(field, value, context) {
    return _.escapeHTML(ui.formatters.string(field, value, context));
  },

  "integer": function(field, value) {
    return ui.formatters.integer(field, value);
  },

  "decimal": function(field, value, context) {
    return ui.formatters.decimal(field, value, context);
  },

  "boolean": function(field, value) {
    return value ? '<i class="fa fa-check"></i>' : "<i class='fa'></i>";
  },

  "duration": function(field, value) {
    return ui.formatDuration(field, value);
  },

  "date": function(field, value) {
    return value ? moment(value).format('DD/MM/YYYY') : "";
  },

  "time": function(field, value) {
    return value ? value : "";
  },

  "datetime": function(field, value) {
    return value ? moment(value).format('DD/MM/YYYY HH:mm') : "";
  },

  "one-to-one": function(field, value) {
    var text = (value||{})[field.targetName];
    return text ? _.escapeHTML(text) : "";
  },

  "many-to-one": function(field, value) {
    var text = (value||{})[field.targetName];
    return text ? _.escapeHTML(text) : "";
  },

  "one-to-many": function(field, value) {
    return value ? '(' + value.length + ')' : "";
  },

  "many-to-many": function(field, value) {
    return value ? '(' + value.length + ')' : "";
  },

  "button": function(field, value, context, grid) {
    var elem;
    var icon = field.icon || (field.widgetAttrs || {}).icon;
    var isIcon = icon && icon.indexOf('fa-') === 0;
    var css = isIcon ? "slick-icon-button fa " + icon : "slick-img-button";
    var help = field.help || field.title;
    var handler = grid.scope.handler;

    var rec = context;
    if (field.jsonField && rec) {
      rec = angular.fromJson(rec[field.jsonField]);
    }
    if (field.hideIf && axelor.$eval(grid.scope, field.hideIf, _.extend({}, handler._context, rec))) {
      return "";
    }
    if (field.showIf && !axelor.$eval(grid.scope, field.showIf, _.extend({}, handler._context, rec))) {
      return "";
    }
    if (field.readonlyIf && axelor.$eval(grid.scope, field.readonlyIf, _.extend({}, handler._context, rec))) {
      css += " readonly disabled";
    }

    if(isIcon) {
      elem = '<a href="javascript: void(0)" tabindex="-1"';
      if (help) {
        elem += ' title="' + _.escapeHTML(help) + '"';
      }
      elem += '><i class="' + css + '"></i></a>';
    } else if (icon) {
      elem = '<img class="' + css + '" src="' + icon + '"';
      if (help) {
        elem += ' title="' + _.escapeHTML(help) + '"';
      }
      elem += '>';
    } else {
      return "";
    }

    return elem;
  },

  "progress": function(field, value) {
    var props = ui.ProgressMixin.compute(field, value);
    return '<div class="progress ' + props.css + '">'+
      '<div class="bar" style="width: ' + props.width +'%;"></div>'+
    '</div>';
  },

  "selection": function(field, value) {
    var cmp = field.type === "integer" ? function(a, b) { return a == b ; } : _.isEqual;
    var findSelect = function (v) {
      var val = field.type === "integer" ? v : _.unescapeHTML(v);
      var res = _.extend({}, _.find(field.selectionList, function(item) {
        return cmp(item.value, val);
      }));
      if (_.isString(res.title)) {
        res.title = _.escapeHTML(res.title);
      }
      return res;
    };

    if (value && field.widget === 'multi-select') {
      var items = value.split(/\s*,\s*/).map(findSelect).map(function (res) {
        return '<span class="label label-primary"><span class="tag-text">'+res.title+'</span></span>';
      });
      return '<span class="tag-select">' + items.join(' ') + '</span>';
    }

    var res = findSelect(value);
    var text = res.title;
    if (field.widget === 'image-select' && res.icon) {
      var image = "<img style='max-height: 24px;' src='" + (res.icon || res.value) + "'>";
      return field.labels === false ? image : image + " " + text;
    }
    return text;
  },

  "url": function(field, value) {
    return '<a target="_blank" ng-show="text" href="' + _.escapeHTML(value) + '">' + _.escapeHTML(value) + '</a>';
  },

  "icon": function(field, value, dataContext, grid) {
    if (value && value.indexOf("fa-") > -1) {
      return '<i class="slick-icon ' + value + '"></i>';
    }
    return Formatters.button(field, value, dataContext, grid);
  },

  "jsonRef": function (field, value) {
    var val = _.extend({}, value);
    var id = val.id;
    if (!id || id < 0) return '';
    delete val.model;
    delete val.version;
    delete val.id;
    var vals = _.flatten([id, _.values(val)]);
    return '[' + vals.join(', ') + ']';
  },

  "json": function(field, value) {
    if (!value || !field.jsonFields || field.jsonFields.length === 0) return "";
    var that = this;
    var items = [];
    var json = angular.fromJson(value);
    field.jsonFields.forEach(function (item) {
      if (json[item.name] === undefined || json[item.name] === null) return;
      var value = json[item.name];
      var type = item.selection ? 'selection' : item.type;
      if (item.widget === 'json-ref-select') type = 'jsonRef';
      var func = that[type];
      if (func) {
        value = func(item, value);
      }
      items.push('<strong>' + item.title + '</strong>: ' + value);
    });

    return items.join(' &bull; ');
  }
};

Formatters.text = Formatters.string;

function totalsFormatter(totals, columnDef) {

  var field = columnDef.descriptor;
  if (["integer", "long", "decimal"].indexOf(field.type) === -1) {
    return "";
  }

  var vals = totals[field.aggregate || 'sum'] || {};
  var val = vals[field.name];

  var formatter = Formatters[field.type];
  if (formatter) {
    return formatter(field, val);
  }

  return val;
}

function Factory(grid) {
  this.grid = grid;
}

_.extend(Factory.prototype, {

  getFormatter: function(col) {
    return _.bind(this.formatter, this);
  },

  formatter: function(row, cell, value, columnDef, dataContext) {

    var field = columnDef.descriptor || {},
      attrs = _.extend({}, field, field.widgetAttrs),
      widget = attrs.widget || "",
      type = attrs.type;

    if (widget === 'json-field' || attrs.json) {
      return Formatters.json(field, value);
    }

    if (attrs.jsonPath && attrs.jsonField) {
      var jsonValue = dataContext[attrs.name];
      if (jsonValue === undefined) {
        jsonValue = dataContext[attrs.jsonField];
        if (jsonValue) {
          jsonValue = angular.fromJson(jsonValue);
          value = jsonValue[attrs.jsonPath];
        }
      } else if (jsonValue && attrs.target) { // relational field value
        value = angular.fromJson(jsonValue);
      }
    }

    if (widget === "progress" || widget === "select-progress") {
      type = "progress";
    }
    if (_.isArray(field.selectionList) && widget !== "select-progress") {
      type = "selection";
    }

    if (typeof value === 'string') {
      value = axelor.sanitize(value).replace('&lt;', '<').replace('&gt;', '>').replace('&amp;', '&');
    }

    if (type === "button" || type === "progress") {
      return Formatters[type](field, value, dataContext, this.grid);
    }

    if (["url", "duration"].indexOf(widget) > 0) {
      type = widget.toLowerCase();
    }

    if (widget === "image" || widget === "binary-link" || (type === "binary" && field.name === "image")) {
      var url = null;
      if (field.target === "com.axelor.meta.db.MetaFile") {
        if (value) {
          url = ui.makeImageURL("com.axelor.meta.db.MetaFile", "content", (value.id || value), undefined, this.grid.handler);
        }
        if (url && widget === "binary-link") {
          return '<a href="' + url + '" download="' + value.fileName + '">' + value.fileName + '</a>';
        }
      } else {
        url = ui.makeImageURL(this.grid.handler._model, field.name, dataContext, undefined, this.grid.handler) + "&image=true";
      }
      return url ? '<img src="' + url + '" style="height: 21px;margin-top: -2px;">' : '';
    }

    if (widget === "html") {
      return value ? '<span>' + value + '</span>' : '';
    }

    // try to get dotted field value from related object
    if ((value === null || value === undefined) && field.name && field.name.indexOf('.') > -1) {
      var path = field.name.split('.');
      var val = dataContext || {};
      var idx = 0;
      while (val && idx < path.length) {
        val = val[path[idx++]];
      }
      if (idx === path.length) {
        value = val;
      }
    }

    var fn = Formatters[type];
    if (fn) {
      value = fn(field, value, dataContext, this.grid);
    } else if (_.isString(value)) {
      value = _.escapeHTML(value);
     }
    if (value === null || value === undefined || (_.isObject(value) && _.isEmpty(value))) {
      return "";
    }
    return value;
  },

  formatProgress: function(field, value) {

    var props = ui.ProgressMixin.compute(field, value);

    return '<div class="progress ' + props.css + '" style="height: 18px; margin: 0; margin-top: 1px;">'+
      '<div class="bar" style="width: ' + props.width +'%;"></div>'+
    '</div>';
  },

  formatDecimal: function(field, value) {
    var scale = field.scale || 2,
      num = +(value);
    if (num) {
      return num.toFixed(scale);
    }
    return value;
  },

  formatButton: function(field, value, columnDef) {
    return '<img class="slick-img-button" src="' + field.icon + '">';
  }
});

var Grid = function(scope, element, attrs, ViewService, ActionService) {

  var noFilter = scope.$eval('noFilter');
  if (_.isString(noFilter)) {
    noFilter = noFilter === 'true';
  }

  this.compile = function(template) {
    return ViewService.compile(template)(scope.$new());
  };

  this.newActionHandler = function(scope, element, options) {
    return ActionService.handler(scope, element, options);
  };

  this.scope = scope;
  this.element = element;
  this.attrs = attrs;
  this.handler = scope.handler;
  this.showFilters = !noFilter;
  this.$oldValues = null;
  this.grid = this.parse(scope.view);
};

function buttonScope(scope) {
  var btnScope = scope.$new();
  var handler = scope.handler;

  btnScope._dataSource = handler._dataSource;
  btnScope.editRecord = function (record) {};
  btnScope.reload = function () {
    if ((handler.field||{}).target) {
      handler.$parent.reload();
    }
    return handler.onRefresh();
  };
  if ((handler.field||{}).target) {
    btnScope.onSave = function () {
      return handler.$parent.onSave.call(handler.$parent, {
        callOnSave: false,
        wait: false
      });
    };
  }

  return btnScope;
}

Grid.prototype.parse = function(view) {

  var that = this,
    scope = this.scope,
    handler = scope.handler,
    dataView = scope.dataView,
    element = this.element;

  scope.fields_view = {};

  var cols = [];
  var allColsHasWidth = true;

  _.each(view.items, function(item) {
    var field = handler.fields[item.name] || {},
      path = handler.formPath, type;

    type = (item.widgetAttrs||{}).type || field.type || item.serverType || item.type || 'string';

    field = _.extend({}, field, item, {type: type});
    scope.fields_view[item.name] = field;
    path = path ? path + '.' + item.name : item.name;

    if (type === 'field' || field.selection) {
      type = 'string';
    }

    if (!item.width) {
      allColsHasWidth = false;
    }

    var sortable = view.sortable !== undefined && field.sortable === undefined
      ? view.sortable !== false
      : field.sortable !== false;

    switch (field.type) {
    case 'field': // dummy field
    case 'icon':
    case 'button':
    case 'one-to-many':
    case 'many-to-many':
      sortable = false;
      break;
    }

    if (field.transient || field.json || field.encrypted) {
      sortable = false;
    }

    if (field.type == "button") {
      if (scope.selector) return;
      field.image = field.title;
      field.handler = that.newActionHandler(buttonScope(scope), element, {
        action: field.onClick
      });
    }

    if (field.type == "button" || field.type == "icon") {
      item.title = "&nbsp;";
      item.width = field.width || 32;
    }

    var column = {
      name: item.title || field.title || item.autoTitle || _.chain(item.name).humanize().titleize().value(),
      id: item.name,
      field: item.name,
      toolTip: item.help,
      forEdit: item.forEdit,
      descriptor: field,
      sortable: sortable,
      width: parseInt(item.width) || null,
      hasWidth: item.width ? true : false,
      cssClass: type,
      headerCssClass: type,
      xpath: path
    };

    var minWidth = view.colWidth || 100;

    column.minWidth = Math.min(minWidth, column.width || minWidth);
    column._title = column.name;

    var css = [type];
    if (item.forEdit !== false) {
      if (!field.readonly) {
        css.push('slick-cell-editable');
      }
      if (field.required) {
        css.push('slick-cell-required');
      }
    }
    column.cssClass = css.join(' ');

    cols.push(column);

    if (field.aggregate) {
      column.groupTotalsFormatter = totalsFormatter;
    }

    if (field.type === "button" || field.type === "boolean" || field.type === "icon") {
      return;
    }

    var menus = [sortable ? {
      iconImage: "lib/slickgrid/images/sort-asc.gif",
      title: _t("Sort Ascending"),
      command: "sort-asc"
    } : null, sortable ? {
      iconImage: "lib/slickgrid/images/sort-desc.gif",
      title: _t("Sort Descending"),
      command: "sort-desc"
    } : null, sortable ? {
      separator: true
    } : null, view.editable ? null : {
      title: _t("Group by") + " <i>" + column.name + "</i>",
      command: "group-by"
    }, view.editable ? null : {
      title: _t("Ungroup"),
      command: "ungroup"
    }, view.editable ? null : {
      separator: true
    }, {
      title: _t("Hide") + " <i>" + column.name + "</i>",
      command: "hide"
    }];

    menus = _.compact(menus);

    column.header = {
      menu: {
        items: menus,
        position: function($menu, $button) {
          $menu.css('top', 0)
             .css('left', 0);
          $menu.position({
            my: 'left top',
            at: 'left bottom',
            of: $button
          });
        }
      }
    };
  });

  // if all columns are fixed width, add a dummy column
  if (allColsHasWidth) {
    cols.push({
      name: "&nbsp;"
    });
  }

  // create edit column
  var editColumn = null;
  if (view.editIcon && (!scope.selector || scope.selector === "checkbox") && (!handler.hasPermission || handler.hasPermission('write'))) {
    editColumn = new EditIconColumn({
      onClick: function (e, args) {
        if (e.isDefaultPrevented()) {
          return;
        }
        e.preventDefault();
        var elem = $(e.target);
        if (elem.is('.fa-minus') && handler) {
          return handler.dataView.deleteItem(0);
        }
        if (handler && handler.onEdit) {
          handler.waitForActions(function () {
            args.grid.setActiveCell(args.row, args.cell);
            handler.$applyAsync(function () {
              handler.onEdit(true);
            });
          });
        }
      }
    });
    cols.unshift(editColumn.getColumnDefinition());
  }

  // create checkbox column
  var selectColumn = null;
  if (scope.selector) {
    selectColumn = new Slick.CheckboxSelectColumn({
      cssClass: "slick-cell-checkboxsel",
      multiSelect: scope.selector !== "single",
      width: 30
    });

    cols.unshift(_.extend(selectColumn.getColumnDefinition(), {
      headerCssClass: "slick-cell-checkboxsel"
    }));
  }

  // add column for re-ordering rows
  this._canMove = view.canMove && view.orderBy === "sequence" && !view.groupBy;
  if (this._canMove) {
    cols.push({
      id: "_move_column",
        name: "",
        width: 32,
        behavior: "selectAndMove",
        selectable: false,
        resizable: false,
        cssClass: "fa fa-bars move-icon",
        canMove: function () {
          if (handler.isReadonly && handler.isReadonly()) {
            return false;
          }
          return true;
        }
    });
  }

  var factory = new Factory(this);

  var options = {
    rowHeight: Math.max(view.rowHeight || 29, 29),
    editable: false,
    formatterFactory: factory,
    enableCellNavigation: true,
    enableColumnReorder: false,
    fullWidthRows: true,
    multiColumnSort: true,
    showHeaderRow: this.showFilters,
    multiSelect: scope.selector !== "single",
    explicitInitialization: true
  };

  var grid = new Slick.Grid(element, dataView, cols, options);

  this.cols = cols;
  this.grid = grid;

  this._selectColumn = selectColumn;
  this._editColumn = editColumn;

  element.show();
  element.data('grid', grid);

  // delegate some methods to handler scope
  handler.showColumn = _.bind(this.showColumn, this);
  handler.resetColumns = _.bind(this.resetColumns, this);
  handler.setColumnTitle = _.bind(this.setColumnTitle, this);
  handler.getVisibleCols = _.bind(this.getVisibleCols, this);

  // set dummy columns to apply attrs if grid is not initialized yet
  setDummyCols(element, this.cols);

  function adjustSize(event, force) {
    scope.ajaxStop(function () {
      var forceAdjust = force || handler._isPopup;
      if (forceAdjust || element.is(':visible')) {
        that.adjustSize(forceAdjust);
        if (forceAdjust) {
          setTimeout(grid.autosizeColumns, 100);
        }
      }
    });
  }

  scope.$on('grid:adjust-size', function (e, viewScope) {
    adjustSize(e, viewScope === handler);
  });

  scope.$onAdjust(adjustSize, 100); // handle global events

  scope.$callWhen(function () {
    return element.is(':visible');
  }, adjustSize, 100);

  element.addClass('slickgrid-empty');
  this.doInit = _.once(function doInit() {
    this._doInit(view);
    element.removeClass('slickgrid-empty');
  }.bind(this));

  handler._dataSource.on('change', function (e, records, page) {
    element.toggleClass('slickgrid-empty-message', page && page.size === 0);
  });

  var emptyMessage = handler.$emptyMessage || _t("No records found.");
  element.append($("<div class='slickgrid-empty-text'>").hide().text(emptyMessage));

  return grid;
};

Grid.prototype._doInit = function(view) {

  var that = this,
    grid = this.grid,
    scope = this.scope,
    handler = this.scope.handler,
    dataView = this.scope.dataView,
    element = this.element;

  var headerMenu = new Slick.Plugins.HeaderMenu({
    buttonImage: "lib/slickgrid/images/down.gif"
  });

  var rowMoveManager = new Slick.RowMoveManager({
    cancelEditOnDrag: true
  });

  grid.setSelectionModel(new Slick.RowSelectionModel());
  grid.registerPlugin(new Slick.Data.GroupItemMetadataProvider());
  grid.registerPlugin(headerMenu);
  if (this._selectColumn) {
    grid.registerPlugin(this._selectColumn);
  }
  if (this._editColumn) {
    grid.registerPlugin(this._editColumn);
  }
  if (this._canMove) {
    grid.registerPlugin(rowMoveManager);
  }

  // performance tweaks
  var _containerH = 0;
  var _containerW = 0;
  var _resizeCanvas = grid.resizeCanvas;
  grid.resizeCanvas = _.debounce(function() {
    var w = element.width(),
      h = element.height();
    if (element.is(':hidden') || (w === _containerW && h === _containerH)) {
      return;
    }
    _containerW = w;
    _containerH = h;
    _resizeCanvas.call(grid);
  }, 100);

  grid.init();
  this.$$initialized = true;

  // end performance tweaks

  dataView.$syncSelection = function(old, oldIds, focus) {
    // cancel edit
    that.cancelEdit(false);
    var selection = dataView.mapIdsToRows(oldIds || []);
    // if saving o2m items, we may get negative oldIds, consider reselecting old selection
    if (old && oldIds && old.length === 1 && oldIds.length === 1 && oldIds[0] < 0) {
      dataView.getItem(old[0]).selected = true;
    }
    if (!focus) {
      _.each(dataView.getItems(), function (item, i) {
        if (item.selected) {
          selection.push(i);
        }
      });
    }
    selection = _.unique(selection);
    grid.setSelectedRows(selection);
    if (selection.length === 0) {
      grid.setActiveCell(null);
    } else if (focus) {
      grid.setActiveCell(_.first(selection), 1);
      grid.focus();
    }
  };
  dataView.$setSelection = function(selection, focus) {
    var rows = selection || [];
    grid.setSelectedRows(rows);
    if (selection.length === 0) {
      grid.setActiveCell(null);
    } else if (focus) {
      grid.setActiveCell(_.first(selection), 1);
      grid.focus();
    }
  };

  if (this._canMove) {
    dataView.$resequence = _.bind(this._resequence, this);
  }

  // register grid event handlers
  this.subscribe(grid.onSort, this.onSort);
  this.subscribe(grid.onSelectedRowsChanged, this.onSelectionChanged);
  this.subscribe(grid.onClick, this.onItemClick);
  this.subscribe(grid.onDblClick, this.onItemDblClick);
  this.subscribe(grid.onKeyDown, this.onKeyDown);

  // register dataView event handlers
  this.subscribe(dataView.onRowCountChanged, this.onRowCountChanged);
  this.subscribe(dataView.onRowsChanged, this.onRowsChanged);

  // register header menu event handlers
  this.subscribe(headerMenu.onBeforeMenuShow, this.onBeforeMenuShow);
  this.subscribe(headerMenu.onCommand, this.onMenuCommand);

  // register row move handlers
  this.subscribe(rowMoveManager.onBeforeMoveRows, this.onBeforeMoveRows);
  this.subscribe(rowMoveManager.onMoveRows, this.onMoveRows);

  // hilite support
  var getItemMetadata = dataView.getItemMetadata;
  dataView.getItemMetadata = function (row) {
    var item = grid.getDataItem(row);
    if (item && !item.$style) {
      that.hilite(row);
    }
    var meta = getItemMetadata.apply(dataView, arguments);
    var my = that.getItemMetadata(row);
    if (my && meta && meta.cssClasses) {
      my.cssClasses += " " + meta.cssClasses;
    }
    return meta || my;
  };

  function setFilterCols() {

    if (!that.showFilters) {
      return;
    }

    var filters = {};
    var filtersRow = $(grid.getHeaderRow());

    function updateFilters(event) {
      /* jshint validthis: true */
      var elem = $(this);
      if (elem.is('.ui-autocomplete-input')) {
        return;
      }
      filters[$(this).data('columnId')] = $(this).val().trim();
      handler._simpleFilters = filters;
    }

    function clearFilters() {
      filters = {};
      filtersRow.find(":input").val("");
      handler._simpleFilters = null;
    }

    handler.clearFilters = clearFilters;

    filtersRow.on('keyup', ':input', updateFilters);
    filtersRow.on('keypress', ':input', function(event){
      if (event.keyCode === 13) {
        updateFilters.call(this, event);
        scope.handler.filter(filters, that.advanceFilter);
      }
    });

    function _setInputs(cols) {
      _.each(cols, function(col){
        if (!col.xpath || col.descriptor.type === 'button' || col.descriptor.json || col.descriptor.encrypted) return;
        var header = grid.getHeaderRowColumn(col.id),
          input = $('<input type="text">').data("columnId", col.id).val(filters[col.id]).appendTo(header),
          field = col.descriptor || {};
        input.on("change", function () {
          input.attr('placeholder', input.is(':focus') ? _t('Search...') : null);
        });
        input.on("focus", function () {
          input.attr('placeholder', _t('Search...'));
        });
        input.on("blur", function () {
          input.attr('placeholder', '');
        });
        if (_.isArray(field.selectionList)) {
          makeFilterCombo(input, field.selectionList, function(filter){
            _.extend(filters, filter);
          });
        }
      });
    }

    var _setColumns = grid.setColumns;
    grid.setColumns = function(columns) {
      _setColumns.apply(grid, arguments);
      _setInputs(columns);
    };

    _setInputs(that.cols);
  }

  setFilterCols();

  var onInit = scope.onInit();
  if (_.isFunction(onInit)) {
    onInit(grid, this);
  }

  if (view.groupBy) {
    this.groupBy(view.groupBy);
  }

  setTimeout(function () {
    grid.setColumns(that.getVisibleCols());
  });

  if (scope.$parent._viewResolver) {
    scope.$parent._viewResolver.resolve(view, element);
  }

  scope.$on("cancel:grid-edit", function(e) {

    if (that.$oldValues && that.canSave()){

      dataView.beginUpdate();
      dataView.setItems(that.$oldValues);
      dataView.endUpdate();

      that.$oldValues = null;

      that.clearDirty();

      grid.invalidateAllRows();
      grid.render();

      e.preventDefault();
    }
  });

  scope.$on("on:new", function(e) {
    that.$oldValues = null;
    that.clearDirty();
    that.resetColumns();
    that.cancelEdit();
  });

  scope.$on("on:edit", function(e, record) {
    if (record && record.id > 0) {
      that.$oldValues = null;
      that.clearDirty();
      that.resetColumns();
      that.cancelEdit();
    }
  });

  scope.$on("on:advance-filter", function (e, criteria) {
    if (e.targetScope === handler) {
      that.advanceFilter = criteria;
    }
  });

  scope.$on("on:context-field-change", function (e, data) {
    that.contextField = data && data.field ? data.field.name : null;
    that.contextValue = data.value;
    that.resetColumns();
  });

  scope.$on("on:before-save", function(e, record) {

    // only for editable grid
    if (!that.editable || !that.isEditActive()) {
      return;
    }

    var row = null;
    if (that.isEditActive() && that.editorScope.record !== record) {
      that.commitEdit();
      row = grid.getDataItem(grid.getDataLength() - 1); // to check if adding new row
    }
    if (grid.getActiveCell() && that.focusInvalidCell(grid.getActiveCell())) {
      e.preventDefault();
      showErrorNotice();
      return false;
    }

    var beforeSavePending = that.__beforeSavePending || (row && row.id === 0);

    that.__beforeSavePending = false;

    function showErrorNotice() {

      var args = that.grid.getActiveCell() || {};
      var col = that.getColumn(args.cell);

      if (!col || !col.xpath) {
        return;
      }

      var name = col.name;
      if (that.handler.field &&
        that.handler.field.title) {
        name = that.handler.field.title + "[" + args.row +"] / " + name;
      }

      var items = "<ul><li>" + name + "</li></ul>";
      axelor.notify.error(items, {
        title: _t("The following fields are invalid:")
      });
    }

    var node = that.element.find('.slick-editor .ng-invalid').first();
    if (node.length) {
      node.focus();
      e.preventDefault();
      showErrorNotice();
      return false;
    }

    if (!that.isDirty() || !beforeSavePending || that.saveChanges()) {
      return;
    }
    if (!that.editorScope || that.editorScope.isValid()) {
      return;
    }
    if (that.editorForm && that.editorForm.is(":hidden")) {
      return;
    }

    var args = that.grid.getActiveCell();
    if (args) {
      that.focusInvalidCell(args);
      showErrorNotice();
    } else {
      var item = that.editorScope.record;
      if (item && item.id === 0) {
        // new row was canceled
        return;
      }
      axelor.dialogs.error(_t('There are some invalid rows.'));
    }

    e.preventDefault();
    return false;
  });


  scope.$timeout(function () {
    that.zIndexFix();
    grid.invalidate();
    grid.autosizeColumns();
    // focus first filter input
    if (!axelor.device.mobile && !that.element.parent().is('.portlet-grid')) {
      that.element
        .find('.slick-headerrow:first input[type=text]:first')
        .focus()
        .select();
    }
  });

  var scrollTop;
  this.subscribe(grid.onScroll, function (e, args) {
    scrollTop = args.scrollTop;
  });
  function resetScroll() {
    if (scrollTop) {
      setTimeout(function () {
        that.element.children('.slick-viewport').scrollTop(scrollTop);
        setTimeout(function() {
          grid.invalidateAllRows();
          grid.render();
        }, 100);
      });
    }
  }
  scope.$on('dom:attach', resetScroll);
  scope.$on('tab:select', resetScroll);

  var onColumnsResized = false;
  this.subscribe(grid.onColumnsResized, function (e, args) {
    onColumnsResized = true;
  });

  scope.$on('grid:adjust-columns', function () {
    if (!onColumnsResized) {
      grid.autosizeColumns();
    }
  });

  scope.$on('$destroy', function () {
    if (that.editorForm) {
      that.editorForm.remove();
    }
    if (that.editorScope) {
      that.editorScope.$destroy();
    }
    grid.destroy();
  });
};

Grid.prototype.subscribe = function(event, handler) {
  event.subscribe(_.bind(handler, this));
};

Grid.prototype.zIndexFix = function() {
  //XXX: ui-dialog issue (filter row)
  var zIndex = this.element.parents('.ui-dialog:first').zIndex();
  if (zIndex) {
    this.element.find('.slick-headerrow-column').zIndex(zIndex);
  }
};

Grid.prototype.adjustSize = function(force) {
  if (!this.grid || (!force && this.element.is(':hidden')) || this.grid.getEditorLock().isActive()) {
    return;
  }
  this.doInit();
  if (this.grid.getCanvasNode() && !this.grid.getCanvasNode().hasChildNodes()) {
    this.grid.invalidate();
  }
  this.adjustToScreen();
  this.grid.resizeCanvas();
  this.zIndexFix();
};

Grid.prototype.adjustToScreen = function() {
  var compact = this.__compact;
  var mobile = axelor.device.small;

  if (!compact && !mobile) {
    return;
  }
  if (mobile && compact) {
    return;
  }

  this.__compact = mobile;

  _.each(this.cols, function (col, i) {
    var field = col.descriptor || {};
    if (field.hidden) {
      return;
    }
  }, this);
};

Grid.prototype.getColumn = function(indexOrName) {
  var cols = this.grid.getColumns(),
    index = indexOrName;

  if (_.isString(index)) {
    index = this.grid.getColumnIndex(index);
  }
  return cols[index];
};

Grid.prototype.showColumn = function(name, show) {

  var that = this,
    grid = this.grid,
    cols = this.cols;

  this.visibleCols = this.visibleCols || _.pluck(this.getVisibleCols(), 'id');

  show = _.isUndefined(show) ? true : show;

  var visible = [],
    current = [];

  _.each(cols, function(col){
    if (col.id != name && _.contains(that.visibleCols, col.id))
      return visible.push(col.id);
    if (col.id == name && show)
      return visible.push(name);
  });

  this.visibleCols = visible;

  if (!this.$$initialized) {
    return;
  }

  current = _.filter(cols, function(col) {
    return _.contains(visible, col.id);
  });

  grid.setColumns(current);
  grid.getViewport().rightPx = 0;
  grid.resizeCanvas();
  grid.autosizeColumns();

  this.zIndexFix();
};

Grid.prototype.getVisibleCols = function(reset) {
  var visible = reset ? [] : (this.visibleCols || []);
  if (visible.length === 0) {
    var contextField = this.contextField;
    var contextValue = this.contextValue;
    return this.cols.filter(function (col) {
      var desc = col.descriptor||{};
      if (desc.contextField) {
        return !desc.hidden
          && desc.contextField === contextField
          && desc.contextFieldValue === contextValue;
      }
      return !desc.hidden;
    });
  }
  return this.cols.filter(function (col) {
    return visible.length ? _.contains(visible, col.id) : true;
  });
};

Grid.prototype.resetColumns = function() {
  var grid = this.grid,
    cols = this.getVisibleCols(true);

  this.visibleCols = _.pluck(cols, 'id');

  grid.setColumns(cols);
  grid.getViewport().rightPx = 0;
  grid.resizeCanvas();
  grid.autosizeColumns();
};

Grid.prototype.setColumnTitle = function(name, title) {
  if (this.$$initialized) {
    return this.grid.updateColumnHeader(name, title);
  }
  var col = this.getColumn(name);
  if (col && title) {
    col.name = title;
  }
};

Grid.prototype.getItemMetadata = function(row) {
  var item = this.grid.getDataItem(row);
  if (item && item.$style) {
    return {
      cssClasses: item.$style
    };
  }
  return null;
};

Grid.prototype.hilite = function (row, field) {
  var view = this.scope.view,
    record = this.grid.getDataItem(row),
    params = null;

  if (!view || !record || record.__group || record.__groupTotals) {
    return null;
  }

  if (!field) {
    _.each(this.scope.fields_view, function (item) {
      if (item.hilites) this.hilite(row, item);
    }, this);
  }

  var hilites = field ? field.hilites : view.hilites;
  if (!hilites || hilites.length === 0) {
    return null;
  }

  record.$style = null;

  var ctx = record || {};
  if (this.handler._context) {
    ctx = _.extend({}, this.handler._context, ctx);
  }

  for (var i = 0; i < hilites.length; i++) {
    params = hilites[i];
    var condition = params.condition,
      styles = null,
      pass = false;

    try {
      pass = axelor.$eval(this.scope, condition, ctx);
    } catch (e) {
    }
    if (!pass && field) {
      styles = record.$styles || (record.$styles = {});
      styles[field.name] = null;
    }
    if (!pass) {
      continue;
    }
    if (field) {
      styles = record.$styles || (record.$styles = {});
      styles[field.name] = params.css;
    } else {
      record.$style = params.css;
    }
    break;
  }
};

Grid.prototype.onBeforeMenuShow = function(event, args) {

  var menu = args.menu;
  if (!menu || !menu.items || !this.visibleCols) {
    return;
  }

  menu.items = _.filter(menu.items, function(item) {
    return item.command !== 'show';
  });

  _.each(this.cols, function(col) {
    if (_.contains(this.visibleCols, col.id)) return;
    menu.items.push({
      title: _t('Show') + " <i>" + col.name + "</i>",
      command: 'show',
      field: col.field
    });
  }, this);
};

Grid.prototype.onMenuCommand = function(event, args) {

  var grid = this.grid;

  if (args.command === 'sort-asc' ||
    args.command == 'sort-desc') {

    var opts = {
      grid: grid,
      multiColumnSort: true,
      sortCols: [{
          sortCol: args.column,
          sortAsc: args.command === 'sort-asc'
      }]
    };
    return grid.onSort.notify(opts, event, grid);
  }

  var groups, index;

  if (args.command === 'group-by') {
    groups = this._groups || [];
    index = groups.indexOf(args.column.field);
    if (index === -1) {
      groups.push(args.column.field);
    }
    return this.groupBy(groups);
  }

  if (args.command === 'ungroup') {
    groups = this._groups || [];
    index = groups.indexOf(args.column.field);
    if (index > -1) {
      groups.splice(index, 1);
    }
    return this.groupBy(groups);
  }

  if (args.command === 'hide') {
    return this.showColumn(args.column.field, false);
  }

  if (args.command === 'show') {
    return this.showColumn(args.item.field, true);
  }
};

Grid.prototype.onKeyDown = function (e) {
  var that = this;
  var grid = this.grid;
  var args = grid.getActiveCell();

  if (e.isDefaultPrevented()) return;
  if (e.keyCode === 13) {
    if (this.isEditActive() && e.ctrlKey) {
      var promise = that.commitEdit();
      promise.then(function () {
        if (args.row === grid.getDataLength() - 1) {
          that.addNewRow();
        }
      }, function () {
        that.focusInvalidCell(grid.getActiveCell());
      });
    } else if (this.isCellEditable(args.row, args.cell)){
      that.showEditor();
    }
  }
};

Grid.prototype.isCellEditable = function(row, cell) {
  var cols = this.grid.getColumns(),
    col = cols[cell];
  if (!col || col.id === "_edit_column" || col.id === "_move_column" || col.id === "_checkbox_selector") {
    return false;
  }
  var field = col.descriptor || {};
  var form = this.editorForm;

  if (field.type === 'button' || (!field.jsonField && field.name && field.name.indexOf('.') > -1)) {
    return false;
  }
  if (!form) {
    return !field.readonly;
  }

  var current = this.grid.getActiveCell();
  if (current && current.row === row) {
    var item = this.element.find('[x-field="' + field.name + '"]:first');
    if (item.length) {
      return !item.scope().isReadonly();
    }
  }

  return !field.readonly;
};

Grid.prototype.findNextEditable = function(posY, posX) {
  var grid = this.grid,
    cols = grid.getColumns(),
    args = {row: posY, cell: posX + 1};
  while (args.cell < cols.length) {
    if (this.isCellEditable(args.row, args.cell)) {
      return args;
    }
    args.cell += 1;
  }
  if (grid.getDataItem(args.row)) {
    args.row += 1;
  }
  args.cell = 0;
  while (args.cell <= posX) {
    if (this.isCellEditable(args.row, args.cell)) {
      return args;
    }
    args.cell += 1;
  }
  return null;
};

Grid.prototype.findPrevEditable = function(posY, posX) {
  var grid = this.grid,
    cols = grid.getColumns(),
    args = {row: posY, cell: posX - 1};
  while (args.cell > -1) {
    if (this.isCellEditable(args.row, args.cell)) {
      return args;
    }
    args.cell -= 1;
  }
  if (args.row > 0) {
    args.row -= 1;
  }
  args.cell = cols.length - 1;
  while (args.cell >= posX) {
    if (this.isCellEditable(args.row, args.cell)) {
      return args;
    }
    args.cell -= 1;
  }
  return null;
};

Grid.prototype.saveChanges = function(args, callback) {

  // onBeforeSave may cause recursion
  if (this._saveChangesRunning) {
    return;
  }

  var that = this;
  var grid = this.grid;
  var params = arguments;

  this._saveChangesRunning = true;
  this.scope.waitForActions(function () {
    that.__saveChanges.apply(that, params);
    that._saveChangesRunning = false;
  }, 100);

  return true;
};

Grid.prototype.__saveChanges = function(args, callback, errback) {

  var that = this;
  var grid = this.grid;

  if (!args) {
    args = _.extend({ row: 0, cell: 0 }, grid.getActiveCell());
    args.item = grid.getDataItem(args.row);
  }

  var ds = this.handler._dataSource;
  var data = this.scope.dataView;
  var records = [];

  records = _.map(data.getItems(), function(rec) {
    var res = {};
    for(var key in rec) {
      var val = rec[key];
      if (_.isString(val) && val.trim() === "")
        val = null;
      res[key] = val;
    }
    if (res.id === 0) {
      res.id = null;
    }
    if (res.$dirty && _.isUndefined(res.version)) {
      res.version = res.$version;
    }
    return res;
  });

  function focus() {
    grid.setActiveCell(args.row, args.cell);
    grid.focus();
    if (callback) {
      that.handler.waitForActions(callback);
    }
  }

  var onBeforeSave = this.scope.onBeforeSave(),
    onAfterSave = this.scope.onAfterSave();

  if (onBeforeSave && onBeforeSave(records) === false) {
    return setTimeout(focus, 200);
  }

  // prevent cache
  var saveDS = ds;
  var handler = this.handler || {};
  if (handler.field && handler.field.target) {
    saveDS = ds._new(ds._model, {
      domain: ds._domain,
      context: ds._context
    });
  }

  records = _.where(records, { $dirty: true });
  if (records.length === 0) {
    return setTimeout(focus, 200);
  }

  var fields = handler.selectFields ? handler.selectFields() : undefined;
  var promise = saveDS.saveAll(records, fields);

  promise.success(function(records, page) {
    if (data.getItemById(0)) {
      data.deleteItem(0);
    }
    if (onAfterSave) {
      onAfterSave(records, page);
    }
    setTimeout(focus);
  });

  if (errback) {
    promise.error(errback);
  };

  return promise;
};

Grid.prototype.canSave = function() {
  return this.editorScope && this.editorScope.isValid() && this.isDirty();
};

Grid.prototype.isDirty = function(row) {
  var grid = this.grid;
  var item;

  if (row === null || row === undefined) {
    var n = 0;
    while (n < grid.getDataLength()) {
      item = grid.getDataItem(n);
      if (item && item.$dirty) {
        return true;
      }
      n ++;
    }
  } else {
    item = grid.getDataItem(row);
    if (item && item.$dirty) {
      return true;
    }
  }
  return false;
};

Grid.prototype.__markHandlerDirty = function () {
  if (this.scope.handler && this.scope.handler.$dirtyGrid) {
    this.$gid = this.$gid || _.uniqueId('grid');
    this.scope.handler.$dirtyGrid(this.$gid, this.isDirty());
  }
};

Grid.prototype.markDirty = function(row, field) {

  var grid = this.grid,
    dataView = this.scope.dataView,
    hash = grid.getCellCssStyles("highlight") || {},
    items = hash[row] || {};

  items[field] = "dirty";
  hash[row] = items;

  var record = dataView.getItem(row);
  if (this.handler.$$ensureIds && record && !record.id) {
    this.handler.$$ensureIds([record]);
  }

  grid.setCellCssStyles("highlight", hash);
  grid.invalidateAllRows();
  grid.render();

  this.__markHandlerDirty();
};

Grid.prototype.clearDirty = function(row) {
  var grid = this.grid,
    hash = grid.getCellCssStyles("highlight") || {};

  if (row === null || row === undefined) {
    hash = {};
  } else {
    delete hash[row];
  }

  grid.setCellCssStyles("highlight", hash);
  grid.invalidateAllRows();
  grid.render();

  this.__markHandlerDirty();
  this.__beforeSavePending = false;
};

Grid.prototype.focusInvalidCell = function(args) {
  var that = this,
    grid = this.grid,
    formCtrl = this.editorForm.children('form').data('$formController'),
    error = formCtrl.$error || {};

  if (this.editorForm.is(':hidden') && _.isEmpty(this.editorScope.record)) {
    return false;
  }

  for(var name in error) {
    var errors = error[name] || [];
    if (errors.length) {
      name = errors[0].$name;
      var cell = grid.getColumnIndex(name);
      if (cell > -1) {
        grid.setActiveCell(args.row, cell);
        that.showEditor();
        that.adjustEditor();
        return true;
      }
    }
  }

  return false;
};

Grid.prototype.addNewRow = function () {
  var that = this;
  var scope = this.scope;
  var grid = this.grid;
  var data = scope.dataView;
  var formScope = this.editorScope;

  function doAddRow () {
    var args = { row: grid.getDataLength(), cell: 0 };
    var cell = that.findNextEditable(args.row, args.cell);

    if (formScope.defaultValues === null) {
      formScope.defaultValues = {};
      _.each(formScope.fields, function (field, name) {
        if (field.defaultValue !== undefined) {
          formScope.defaultValues[name] = field.defaultValue;
        }
      });
    }

    var item = _.extend({ id: 0 }, formScope.defaultValues);

    data.addItem(item);
    grid.invalidateRow(data.length);
    grid.focus();
    grid.setActiveCell(cell.row, cell.cell);
    that.showEditor();

    if (formScope.$events.onNew) {
      formScope.$events.onNew();
    }
  }

  return this.isEditActive()
    ? this.commitEdit().then(doAddRow)
    : doAddRow();
};

Grid.prototype.canEdit = function () {
  var handler = this.handler || {};
  if (!this.editable || this.readonly) return false;
  if (handler.canEdit && !handler.canEdit()) return false;
  if (handler.isReadonly && handler.isReadonly()) return false;
  return true;
};

Grid.prototype.canAdd = function () {
  var handler = this.handler || {};
  if (!this.editable) return false;
  if (handler.isReadonly && handler.isReadonly()) return false;
  return handler.canNew && handler.canNew();
};

Grid.prototype.setEditors = function(form, formScope, forEdit) {
  var grid = this.grid;
  var data = this.scope.dataView;
  var that = this;

  this.editable = forEdit = forEdit === undefined ? true : forEdit;

  form.prependTo(grid.getCanvasNode()).hide();
  formScope.onChangeNotify = function(scope, values) {
    var cell = grid.getActiveCell();
    if (that.isEditActive() || !cell || formScope.record !== scope.record) {
      return;
    }

    var item = grid.getDataItem(cell.row);
    if (item) {
      item = _.extend(item, values);

      // update dotted fields
      _.filter(grid.getColumns(), function (col) {
        return col.field && col.field.indexOf('.') > -1;
      }).forEach(function (col) { nestedToDot(item, col.id); });

      grid.updateRowCount();
      grid.invalidateRow(cell.row);
      grid.render();

      grid.setActiveCell(cell.row, cell.cell);
    }
  };

  formScope.onNewHandler = function (event) {

  };

  // delegate isDirty to the dataView
  data.canSave = _.bind(this.canSave, this);
  data.saveChanges = _.bind(this.saveChanges, this);

  var that = this;
  var onNew = this.handler.onNew;
  if (onNew) {
    this.handler.onNew = function () {
      if (that.editable) {
        return that.addNewRow();
      }
      return onNew.apply(that.handler, arguments);
    };
  }

  if (!forEdit) {
    formScope.setEditable(false);
  }

  this.subscribe(grid.onColumnsResized, function (e, args) {
    that.adjustEditor();
  });

  this.editorForm = form;
  this.editorScope = formScope;
  this.editorForEdit = forEdit;
};

Grid.prototype.isEditActive = function () {
  return this.editorForm && this._editorVisible;
};

Grid.prototype.adjustEditor = function () {

  if (!this.isEditActive()) return;

  var form = this.editorForm;
  var grid = this.grid;

  form.find('.form-item-container').hide();

  this._editorOverlay.fadeIn(300);

  var activeCell = grid.getActiveCell();
  var leftPadding = 0;
  var left = true;

  grid.getColumns().forEach(function (col, n) {
    var box = grid.getCellNodeBox(activeCell.row, n);
    var node = grid.getCellNode(activeCell.row, n);
    var width = box.right - box.left;
    var field = col.descriptor;
    if (field && field.name) {
      var widget = form.find("[x-field='" + field.name + "']");
      widget.show().width(width - 1);
      left = false;
      setTimeout(function () {
        if (activeCell.cell === n) {
          widget.find('input,:focusable').first().focus().select();
        }
      }, 100)
    } else if (left) {
      leftPadding += width;
    }
  });

  form.css('padding-left', leftPadding);
}

Grid.prototype.showEditor = function (activeCell) {

  if (this.isEditActive() || !this.canEdit()) return;

  var that = this;
  var form = this.editorForm;
  var formScope = this.editorScope;

  var grid = this.grid;

  if (this._editorPrepared === undefined) {
    this._editorPrepared = true;
    this._editorOverlay = this.element.find('.slickgrid-edit-overlay').keydown(function (e) {
      e.preventDefault();
      e.stopPropagation();
      return false;
    });

    if (this._editorOverlay.size() === 0) {
      this._editorOverlay = $("<div class='slickgrid-edit-overlay'>").hide().appendTo(this.element);
    }

    var editor = form.find('form:first');
    var widgets = editor.find("td.form-item > .form-item-container");

    form.addClass('slick-form');
    editor.addClass('slick-editor');
    editor.children().hide();
    editor.append(widgets);

    var confirm = $("<button class='btn btn-success'>").html(_t('Confirm'));
    var cancel = $("<button class='btn btn-danger'>").html(_t('Cancel'));

    function doCancel() {
      that.cancelEdit();
    }

    function doCommit() {
      var promise = that.commitEdit();
      promise.then(angular.noop, function () {
        that.focusInvalidCell(grid.getActiveCell());
      });
      return promise;
    }

    cancel.click(doCancel);
    confirm.click(doCommit);
    confirm.keydown(function (e) {
      if (e.keyCode === 13) {
        e.preventDefault();
        doCommit().then(function () {
          var args = grid.getActiveCell();
          if (args.row === grid.getDataLength() - 1) {
            that.addNewRow();
          }
        });
      }
    });
    cancel.keydown(function (e) {
      if (e.keyCode === 9 && !e.shiftKey) {
        form.find('.form-item-container :input').first().focus().select();
        e.stopPropagation();
        e.preventDefault();
        return false;
      }
    });
    form.on('keydown', '.form-item-container :input:first', function (e) {
      if (e.keyCode === 9 && e.shiftKey) {
        cancel.focus();
        e.stopPropagation();
        e.preventDefault();
        return false;
      }
    });

    var buttons = $("<div class='slick-form-buttons'>")
      .append([confirm, cancel])
      .appendTo($("<div class='slick-form-buttons-wrapper'>").appendTo(form));

    var buttonsAdjusted = false;

    function adjustButtons(e) {
      if (buttonsAdjusted) return;
      if (that.isEditActive()) {
        buttonsAdjusted = true;
        buttonsWrapper.show();
        var elem = $(e.target).is('.form-item-container') ? $(e.target) : $(e.target).parents('.form-item-container');
        buttons.position({
          my: 'center top',
          at: 'center bottom',
          of: elem,
          within: $(grid.getCanvasNode).parent(),
          using: function (position) {
            buttons.css('left', position.left);
          }
        });
        setTimeout(function () {
          buttonsAdjusted = false;
        }, 100);
      }
    }

    form.on('focus', '.form-item-container :input', function (e) {
      var elem = $(e.target);
      var elemScope = elem.scope();
      if (elemScope && elemScope.field && elemScope.field.name) {
        var args = grid.getActiveCell();
        var cell = grid.getColumnIndex(elemScope.field.name);
        if (cell >= 0) {
          grid.setActiveCell(args.row, cell);
          adjustButtons(e);
        }
      }
    });

    form.on('mouseover', '.form-item-container', adjustButtons);

    this._editorOverlay.click(function (e) {
      if (that._commitPromise) return;
      var viewport = $(grid.getCanvasNode()).parent();
      var top = viewport.position().top - viewport.scrollTop();
      var args = grid.getCellFromPoint(e.offsetX, e.offsetY - top);
      if (args.row > -1 && args.row < grid.getDataLength()) {
        doCommit().then(function () { grid.onClick.notify(args, e, grid); });
      }
    });
    
    $(grid.getCanvasNode()).parent().scroll(function (e) {
      if (that.isEditActive()) {
        e.target.scrollTop = that._lastScrollTop;
      }
    });
  }

  this._lastScrollTop = $(grid.getCanvasNode()).parent().scrollTop();

  var args = activeCell || grid.getActiveCell();

  if (!this.isCellEditable(args.row, args.cell)) {
    args = this.findNextEditable(args.row, 0);
    grid.setActiveCell(args.row, args.cell);
  }

  var box = grid.getCellNodeBox(args.row, 0);
  var node = grid.getCellNode(args.row, 0);
  var viewPort = $(grid.getCanvasNode()).parent();
  var buttonsWrapper = form.find('.slick-form-buttons-wrapper');

  form.removeClass('slick-form-flip').show().css('visibility', 'hidden').css('display', '');
  form.position({
    my: 'left top',
    at: 'left top',
    of: node,
    within: viewPort
  }).css('left', 0);

  form.toggleClass('slick-form-flip', box.bottom + 48 > (viewPort.height() + viewPort.scrollTop()));
  setTimeout(function () {
    form.css('visibility', '');
  }, 100)

  this._editorVisible = grid._editorVisible = true;
  this.adjustEditor(args);

  var item = grid.getDataItem(args.row) || {};
  var record = _.extend({}, item, { version: item.version === undefined ? item.$version : item.version });

  // convert dotted values
  this.cols
    .map(function (col) { return col.descriptor; })
    .filter(function (field) { return field && field.name && field.name.indexOf('.') > -1; })
    .forEach(function (field) { dotToNested(record, field); });

  formScope.editRecord(record);
};

Grid.prototype.cancelEdit = function (focus) {
  if (!this.isEditActive()) return;
  this.editorForm.hide();
  this.editorScope.edit(null);
  this._editorOverlay.hide();
  this._editorVisible = this.grid._editorVisible = false;
  if (this.handler.dataView.getItemById(0)) {
    this.handler.dataView.deleteItem(0);
  }

  if (focus === undefined || focus) {
    var activeCell = this.grid.getActiveCell()
      || this.findNextEditable(this.grid.getDataLength() - 1 , 0)
      || { row: 0, cell: 0 };
    this.grid.setActiveCell(activeCell.row, activeCell.cell);
    this.grid.focus();
  }
};

Grid.prototype.commitEdit = function () {

  var that = this;
  var defer = this.handler._defer();
  var promise = defer.promise;

  var cleanUp = function () {
    that._commitPromise = null;
  }

  this._commitPromise = promise;
  promise.then(cleanUp, cleanUp);

  if (!this.isEditActive()) {
    defer.resolve();
    return promise;
  }

  var scope = this.editorScope;
  var data = this.scope.dataView;

  if (!scope || !scope.isValid()) {
    defer.reject();
    return promise;
    return;
  }

  if (!scope.isDirty()) {
    this.cancelEdit();
    defer.resolve();
    return promise;
  }

  scope.$emit("on:before-save", scope.record);

  var row = this.grid.getActiveCell().row;
  var item = data.getItemByIdx(row);

  var record = _.extend({}, item, scope.record, { $dirty: true, _orignal: scope.$$original });

  that.cols.forEach(function (col) {
    if (col.descriptor && col.descriptor.jsonField) {
      var json = record[col.descriptor.jsonField];
      if (_.isObject(json)) {
        record[col.descriptor.jsonField] = angular.toJson(record[col.descriptor.jsonField]);
      }
    }
  });

  data.updateItem(item.id, record);

  var diff = scope._dataSource.diff(scope.$$original, scope.record);
  that.cols.forEach(function (col) {
    if (col.descriptor && diff[col.id] !== undefined) {
      that.markDirty(row, col.id);
    }
  });

  this.saveChanges(null, function () {
    that.cancelEdit();
    defer.resolve();
  }, defer.reject);

  return promise;
};

Grid.prototype.onSelectionChanged = function(event, args) {
  var grid = this.grid;
  var activeCell = grid.getActiveCell();
  var selectedRows = args.rows || [];

  if (activeCell && selectedRows.indexOf(activeCell.row) === -1) {
    grid.resetActiveCell();
  }

  if (this.handler.onSelectionChanged) {
    this.handler.onSelectionChanged(event, args);
  }
  this.element.find(' > .slick-viewport > .grid-canvas > .slick-row')
    .removeClass('selected')
    .find(' > .slick-cell.selected')
    .parent()
    .each(function () {
      $(this).addClass('selected');
    });
};

Grid.prototype.onSort = function(event, args) {
  if (this.canSave())
    return;
  if (this.handler.onSort)
    this.handler.onSort(event, args);
};

Grid.prototype.onBeforeMoveRows = function (event, args) {
  var data = this.scope.dataView;
  for (var i = 0; i < args.rows.length; i++) {
    // no point in moving before or after itself
    if (args.rows[i] == args.insertBefore || args.rows[i] == args.insertBefore - 1) {
      event.stopPropagation();
      return false;
    }
  }
  return true;
};

Grid.prototype._resequence = function (items) {
  var min = _.min(_.map(items, function (item) {
      return item.sequence || 0;
    }));
    for (var i = 0; i < items.length; i++) {
      var last = items[i].sequence;
      var next = min++;
      if (items[i].sequence !== next) {
          items[i].sequence = next;
        items[i].$dirty = true;
      }
  }
    return items;
};

Grid.prototype.onMoveRows = function (event, args) {
  var grid = this.grid;
  var dataView = this.scope.dataView;
    var rows = args.rows;
    var items = dataView.getItems();
    var insertBefore = args.insertBefore;

    var left = items.slice(0, insertBefore);
    var right = items.slice(insertBefore, items.length);
    var extractedRows = [];

    rows.sort(function(a, b) { return a - b; });

    var i;

    for (i = 0; i < rows.length; i++) {
      extractedRows.push(items[rows[i]]);
    }

    rows.reverse();

    for (i = 0; i < rows.length; i++) {
      var row = rows[i];
      if (row < insertBefore) {
        left.splice(row, 1);
      } else {
        right.splice(row - insertBefore, 1);
      }
    }

    items = left.concat(extractedRows.concat(right));

    var selectedRows = [];
    for (i = 0; i < rows.length; i++) {
      selectedRows.push(left.length + i);
  }

    // resequence
    this._resequence(items);

    function resetSelection() {
      grid.setActiveCell(selectedRows[0], 0);
      grid.setSelectedRows(selectedRows);
    }

    dataView.beginUpdate();
  dataView.setItems(items);
  dataView.endUpdate();
  resetSelection();
    grid.render();

    var that = this;
    this.scope.$timeout(function () {
      dataView.$isResequencing = true;
      var saved = that.saveChanges(null, function() {
        delete dataView.$isResequencing;
        resetSelection();
      }, true);
      if (saved === false) {
        delete dataView.$isResequencing;
      }
    });
};

Grid.prototype.onButtonClick = function(event, args) {

  if ($(event.srcElement || event.target).is('.readonly') || this._buttonClickRunning) {
    event.stopImmediatePropagation();
    return false;
  }

  var grid = this.grid;
  var data = this.scope.dataView;
  var cols = this.getColumn(args.cell);
  var field = (cols || {}).descriptor || {};

  // set selection
  grid.setSelectedRows([args.row]);
  grid.setActiveCell(args.row, args.cell);

  if (field.handler) {
    this._buttonClickRunning = true;

    var handlerScope = this.scope.handler;
    var model = handlerScope._model;
    var record = data.getItem(args.row) || {};
    var that = this;

    // defer record access so that any pending changes are applied
    Object.defineProperty(field.handler.scope, 'record', {
      enumerable: true,
      configurable: true,
      get: function () {
        return data.getItem(args.row) || {};
      }
    });

    if(field.prompt) {
      field.handler.prompt = field.prompt;
    }
    field.handler.scope.getContext = function() {
      var context = _.extend({
        _model: model
      }, record);
      var current = handlerScope.dataView.getItem(_.first(handlerScope.selection));
      if (handlerScope.field && handlerScope.field.target) {
        context._parent = handlerScope.getContext();
      }
      if (context.id === 0) {
        context.id = null;
      }
      if (current && current.id > 0 && (!context.id || context.id < 0)) {
        context.id = current.id;
      }
      return context;
    };

    var old = _.extend({}, record);

    field.handler.onClick().then(function(res){
      delete that._buttonClickRunning;

      var current = field.handler.scope.record;
      if (handlerScope.setValue && !handlerScope._dataSource.equals(old, current)) {
        current.version = current.version === undefined ? current.$version : current.version;
        handlerScope.setValue(data.getItems(), true);
      }

      grid.invalidateRows([args.row]);
      grid.render();
    }, function () {
      delete that._buttonClickRunning;
    });
  }
};

Grid.prototype.onItemClick = function(event, args) {

<<<<<<< HEAD
  var that = this;
  var waitCallback = function (done) {
    setTimeout(function () {
      that.handler.waitForActions(function () {
        that.__onItemClick(event, args);
        if (done) {
          done();
        }
      }, 100);
    }, 100);
  };

  var lock = this.grid.getEditorLock();
  if (lock.isActive()) {
    lock.commitCurrentEdit();
    if (this.editorScope &&
      this.editorScope.$lastEditor &&
      this.editorScope.$lastEditor.shouldWait()) {
      return waitCallback;
    }
  }

  // prevent edit if some action is still in progress
  if (this.isDirty() && axelor.blockUI()) {
    return waitCallback;
  }

  return this.__onItemClick(event, args);
};

Grid.prototype.__onItemClick = function(event, args) {

=======
>>>>>>> 0b8d1d39
  // prevent edit if some action is still in progress
  if (this.isDirty() && axelor.blockUI()) {
    return;
  }

  var source = $(event.target);
  if (source.is('img.slick-img-button,i.slick-icon-button')) {
    return this.onButtonClick(event, args);
  }

  // checkbox column
  if (this.scope.selector && args.cell === 0) {
    return false;
  }

  this.grid.setActiveCell(args.row, args.cell);

  if (this.canEdit() && this.isCellEditable(args.row, args.cell)) {
    this.showEditor(args);
  } else if (this.handler.onItemClick) {
    this.handler.onItemClick(event, args);
  }
};

Grid.prototype.onItemDblClick = function(event, args) {
  if (this.isEditActive()) return;
  if ($(event.srcElement || event.target).is('img.slick-img-button,i.slick-icon-button')) {
    return this.onButtonClick(event, args);
  }

  var col = this.grid.getColumns()[args.cell];
  if (col.id === '_edit_column') return;
  var item = this.grid.getDataItem(args.row) || {};
  if (item.__group || item.__groupTotals) {
    return;
  }
  if (!this.handler.field && this.canSave())
    return;

  var selected = this.grid.getSelectedRows() || [];
  if (selected.length === 0) {
    this.grid.setSelectedRows([args.row]);
  }

  if (this.handler.onItemDblClick)
    this.handler.onItemDblClick(event, args);
  event.stopImmediatePropagation();
};

Grid.prototype.onRowCountChanged = function(event, args) {
  this.grid.updateRowCount();
  this.grid.render();
};

Grid.prototype.onRowsChanged = function(event, args) {
  var grid = this.grid,
    data = this.scope.dataView,
    forEdit = this.editorForEdit;

  if (!this.isDirty()) {
    this.clearDirty();
  }
  grid.invalidateRows(args.rows);
  grid.render();
};

Grid.prototype.groupBy = function(names) {

  var grid = this.grid,
    data = this.scope.dataView,
    cols = this.grid.getColumns();

  var aggregators = _.map(cols, function(col) {
    var field = col.descriptor;
    if (!field) return null;
    if (field.aggregate === "sum") {
      return new Slick.Data.Aggregators.Sum(field.name);
    }
    if (field.aggregate === "avg") {
      return new Slick.Data.Aggregators.Avg(field.name);
    }
    if (field.aggregate === "min") {
      return new Slick.Data.Aggregators.Min(field.name);
    }
    if (field.aggregate === "max") {
      return new Slick.Data.Aggregators.Max(field.name);
    }
  });

  aggregators = _.compact(aggregators);

  var all = names;

  if (_.isString(all)) {
    all = all.split(/\s*,\s*/);
  }

  var fields = _.compact(_.pluck(this.cols, 'descriptor'));

  var grouping = _.map(all, function(name) {
    var that = this;
    var field = _.findWhere(fields, { name: name });
    return {
      getter: function(item) {
        var value = item[name];
        var formatter = Formatters[field.selection ? 'selection' : field.type];
        if (field.jsonPath && field.jsonField) {
          var jsonValue = item[field.jsonField];
          if (jsonValue) {
            jsonValue = angular.fromJson(jsonValue);
            value = jsonValue[field.jsonPath];
          }
        }
        return (formatter ? formatter(field, value, item, grid) : value) || _t('N/A');
      },
      formatter: function(g) {
        var title = field.title + ": " + g.value;
        return '<span class="slick-group-text">' + title + '</span>' + ' ' +
             '<span class="slick-group-count">' + _t("({0} items)", g.count) + '</span>';
      },
      aggregators: aggregators,
      aggregateCollapsed: false
    };
  }, this);

  this._groups = all;
  data.setGrouping(grouping);
};

function EditIconColumn(options) {

  var _grid;
    var _self = this;
    var _handler = new Slick.EventHandler();

    var _opts = _.extend({
      onClick: angular.noop
    }, options);

    function init(grid) {
      _grid = grid;
      _handler.subscribe(grid.onClick, handleClick);
    }

    function handleClick(e, args) {
      if (_grid.getColumns()[args.cell].id !==  '_edit_column' || !$(e.target).is("i")) {
        return;
      }
      return _opts.onClick(e, args);
    }

    function destroy() {
      _handler.unsubscribeAll();
    }

    function editFormatter(row, cell, value, columnDef, dataContext) {
  if (!dataContext || !dataContext.id) return '<i class="fa fa-minus"></i>';
      return '<i class="fa fa-pencil"></i>';
    }

    function getColumnDefinition() {
    return {
      id : '_edit_column',
      name : "<span class='slick-column-name'>&nbsp;</span>",
      field : "edit",
      width : 24,
      resizable : false,
      sortable : false,
      cssClass: 'edit-icon',
      formatter : editFormatter
    };
  }

    $.extend(this, {
    "init": init,
    "destroy": destroy,

    "getColumnDefinition": getColumnDefinition
  });
}

ui.directive('uiSlickEditors', function() {

  return {
    restrict: 'EA',
    replace: true,
    controller: ['$scope', '$element', 'DataSource', 'ViewService', function($scope, $element, DataSource, ViewService) {
      ui.ViewCtrl($scope, DataSource, ViewService);
      ui.FormViewCtrl.call(this, $scope, $element);
      $scope.setEditable();
      $scope.onShow = function(viewPromise) {

      };

      var _getContext = $scope.getContext;
      $scope.getContext = function() {
        var context = _getContext();
        var handler = $scope.handler || {};
        var current = handler.dataView.getItem(_.first(handler.selection));
        if (context && handler.field && handler.field.target) {
          context._parent = handler.getContext();
        }
        if (context.id === 0) {
          context.id = null;
        }
        if (current && current.id > 0 && (!context.id || context.id < 0)) {
          context.id = current.id;
        }
        return context;
      };

      $scope.show();
    }],
    link: function(scope, element, attrs) {

      var grid = null;
      scope.canWatch = function () {
        return true;
      };
    },
    template: '<div ui-view-form x-handler="true" ui-watch-if="canWatch()"></div>'
  };
});

ui.directive('uiSlickGrid', ['ViewService', 'ActionService', function(ViewService, ActionService) {

  var types = {
    'one-to-many' : 'one-to-many-inline',
    'many-to-many' : 'many-to-many-inline'
  };

  function makeForm(scope, model, items, fields, forEdit, onNew) {

    var _fields = fields || {},
      _items = [];

    _.each(items, function(item) {
      var field = _fields[item.name] || item,
        type = types[field.type];

      // force lite html widget
      if (item.widget === 'html') {
        item.lite = true;
      }

      if (!type && !forEdit) {
        item.forEdit = false;
        return;
      }

      var params = _.extend({}, item, { showTitle: false });
      if (type) {
        params.widget = type;
        params.canEdit = forEdit;
      }

      _items.push(params);
    });

    var schema = {
      cols: _items.length,
      colWidths: '=',
      viewType : 'form',
      onNew: onNew,
      items: _items
    };

    scope._viewParams = {
      model: model,
      views: [schema]
    };

    return ViewService.compile('<div ui-slick-editors></div>')(scope);
  }

  return {
    restrict: 'EA',
    replace: false,
    scope: {
      'view'		: '=',
      'dataView'	: '=',
      'handler'	: '=',
      'selector'	: '@',
      'editable'	: '@',
      'noFilter'	: '@',
      'onInit'	: '&',
      'onBeforeSave'	: '&',
      'onAfterSave'	: '&'
    },
    link: function(scope, element, attrs) {

      var grid = null,
        schema = null,
        handler = scope.handler,
        initialized = false;

      function doInit() {
        if (initialized || !schema || !scope.dataView) return;
        initialized = true;

        if (attrs.editable === "false") {
          schema.editable = false;
        }
        scope.selector = attrs.selector;
        scope.noFilter = attrs.noFilter;

        if (!scope.selector && (axelor.config["view.grid.selection"] === undefined
            || axelor.config["view.grid.selection"] === "checkbox")) {
          scope.selector = "checkbox";
        }

        var forEdit = schema.editable || false,
          canEdit = schema.editable || false,
          hasMulti = false;

        hasMulti = _.find(schema.items, function(item) {
          var field = handler.fields[item.name] || {};
          return _.str.endsWith(field.type, '-many');
        });

        if (hasMulti) {
          canEdit = true;
        }

        var form = null,
          formScope = null;

        if (handler.field && handler.field.onNew) {
          schema.onNew = handler.field.onNew;
        }

        if (canEdit) {
          formScope = scope.$new();
          form = makeForm(formScope, handler._model, schema.items, handler.fields, forEdit, schema.onNew);
        }

        grid = new Grid(scope, element, attrs, ViewService, ActionService);
        if (form) {
          formScope.grid = grid;
          grid.setEditors(form, formScope, forEdit);
        }

        if (!handler._isPopup && schema.inlineHelp && !axelor.config["user.noHelp"]) {
          addHelp(schema.inlineHelp);
        }

        // handle pending attrs change on dashlets
        if (handler.$$pendingAttrs) {
          _.each(handler.$$pendingAttrs, function (itemAttrs, itemName) {
            _.each(itemAttrs, function (attrValue, attrName) {
              switch (attrName) {
              case 'hidden':
                grid.showColumn(itemName, !attrValue);
                break;
              case 'title':
                grid.setColumnTitle(itemName, attrValue);
                break;
              }
            });
          });
          handler.$$pendingAttrs = undefined;
        }

        grid.adjustSize();
      }

      function addHelp(helpItem) {

        var helpElem = $('<div>')
          .css('visibility', 'hidden')
          .addClass('help-item alert')
          .html(helpItem.text);

        var css = helpItem.css || '';
        if (css.indexOf('alert-') === -1) {
          css = (css + ' alert-info').trim();
        }

        helpElem.addClass(css);
        helpElem.appendTo('body');

        element.css('top', helpElem.height() + 36 + 40);

        setTimeout(function () {
          element.before(helpElem.css('visibility', ''));
        });
      }

      element.addClass('slickgrid').hide();
      var unwatch = scope.$watch("view.loaded", function gridSchemaWatch(viewLoaded) {
        if (!viewLoaded || !scope.dataView) {
          return;
        }
        unwatch();
        schema = scope.view;

        var field = handler.field || {};
        if (field.canMove !== undefined) {
          schema.canMove = field.canMove;
        }
        if (field.editable !== undefined) {
          schema.editable = field.editable;
        }
        schema.rowHeight = field.rowHeight || schema.rowHeight;
        schema.orderBy = field.orderBy || schema.orderBy;
        schema.groupBy = field.groupBy || schema.groupBy;
        schema.groupBy = (schema.editable || schema.groupBy === "false") ? false : schema.groupBy;
        schema.canMassUpdate = !!_.find(schema.items, function (item) { return item.massUpdate; });

        element.show();
        doInit();
      });
    }
  };
}]);

})();<|MERGE_RESOLUTION|>--- conflicted
+++ resolved
@@ -2322,41 +2322,6 @@
 
 Grid.prototype.onItemClick = function(event, args) {
 
-<<<<<<< HEAD
-  var that = this;
-  var waitCallback = function (done) {
-    setTimeout(function () {
-      that.handler.waitForActions(function () {
-        that.__onItemClick(event, args);
-        if (done) {
-          done();
-        }
-      }, 100);
-    }, 100);
-  };
-
-  var lock = this.grid.getEditorLock();
-  if (lock.isActive()) {
-    lock.commitCurrentEdit();
-    if (this.editorScope &&
-      this.editorScope.$lastEditor &&
-      this.editorScope.$lastEditor.shouldWait()) {
-      return waitCallback;
-    }
-  }
-
-  // prevent edit if some action is still in progress
-  if (this.isDirty() && axelor.blockUI()) {
-    return waitCallback;
-  }
-
-  return this.__onItemClick(event, args);
-};
-
-Grid.prototype.__onItemClick = function(event, args) {
-
-=======
->>>>>>> 0b8d1d39
   // prevent edit if some action is still in progress
   if (this.isDirty() && axelor.blockUI()) {
     return;
