--- conflicted
+++ resolved
@@ -26,10 +26,9 @@
 			var onOpen = scope.$eval(attrs.onOpen);
 			var onClose = scope.$eval(attrs.onClose);
 			var onOK = scope.$eval(attrs.onOk);
-			var cssClass = attrs.css;
-			var buttons = scope.$eval(attrs.buttons) || [];
-
-			if(_.isEmpty(buttons) || (_.isUndefined(onClose) || _.isFunction(onClose))) {
+			var buttons = [];
+			
+			if(_.isUndefined(onClose) || _.isFunction(onClose)){
 				buttons.push({
 			    	text: _t('Close'),
 			    	'class': 'btn button-close',
@@ -54,13 +53,8 @@
 			}
 			
 			var dialog = element.dialog({
-<<<<<<< HEAD
 				dialogClass: 'ui-dialog-responsive ' + (cssClass || ''),
-				resizable: false,
-=======
-				dialogClass: 'ui-dialog-responsive',
 				resizable: resizable,
->>>>>>> c60f3d37
 				draggable: true,
 				autoOpen: false,
 				closeOnEscape: true,
