--- conflicted
+++ resolved
@@ -953,11 +953,7 @@
 
       $scope.onRefresh = function () {
         var tab = NavService.getSelected();
-<<<<<<< HEAD
-        var type = $scope.$parent._viewType
-=======
         var type = (tab.params||{})['details-view'] ? $scope.$parent._viewType : tab.viewType || tab.type;
->>>>>>> 22ec7e6d
         if (['dashboard', 'form'].indexOf(type) === -1) {
           if (unwatch) {
             unwatch();
