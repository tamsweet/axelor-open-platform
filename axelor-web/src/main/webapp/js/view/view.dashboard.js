--- conflicted
+++ resolved
@@ -185,12 +185,7 @@
 		controller: DashletCtrl,
 		link: function(scope, element, attrs) {
 
-<<<<<<< HEAD
-			var lazy = false;
-
-=======
 			var lazy = true;
->>>>>>> a505cef8
 			(function () {
 				var counter = 0;
 				return function checkLoading() {
@@ -224,7 +219,7 @@
 							});
 						});
 					});
-				};
+				}
 			})()();
 
 			scope.parseDashlet = _.once(function(dashlet, view) {
