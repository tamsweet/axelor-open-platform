--- conflicted
+++ resolved
@@ -299,12 +299,11 @@
 		template:
 			"<div class='dashlet hidden'>" +
 				"<div class='dashlet-header'>" +
-<<<<<<< HEAD
-					"<ul class='dashlet-buttons pull-right'>" +
+					"<ul class='dashlet-buttons pull-right' ng-if='showRefresh || canExport()'>" +
 						"<li class='dropdown'>" +
 							"<a href='' class='dropdown-toggle' data-toggle='dropdown'><i class='fa fa-gear'></i></a>" +
 							"<ul class='dropdown-menu pull-right'>" +
-								"<li>" +
+								"<li ng-if='showRefresh'>" +
 									"<a href='' ng-click='onRefresh()' x-translate>Refresh</a>" +
 								"</li>" +
 								"<li ng-if='canExport()'>" +
@@ -312,17 +311,9 @@
 								"</li>" +
 							"</ul>" +
 						"</li>" +
-						"<li><a href='' ng-click='onDashletToggle()'><i class='fa' ng-class='collapsedIcon'></i></a></li>" +
+						"<li ng-if='showToggle'><a href='' ng-click='onDashletToggle()'><i class='fa' ng-class='collapsedIcon'></i></a></li>" +
 					"</ul>" +
-					"<div class='dashlet-pager pull-right' ng-show='showPager'>" +
-=======
-					"<div class='dashlet-title pull-left'>{{title}}</div>" +
-					"<div class='dashlet-buttons pull-right' ng-if='showRefresh || showToggle'>" +
-						"<a href='' ng-click='onRefresh()' ng-if='showRefresh'><i class='fa fa-refresh'></i></a>" +
-						"<a href='' ng-click='onDashletToggle()' ng-if='showToggle'><i class='fa' ng-class='collapsedIcon'></i></a>" +
-					"</div>" +
 					"<div class='dashlet-pager pull-right' ng-if='showPager'>" +
->>>>>>> 8dbb7b0b
 						"<span class='dashlet-pager-text'>{{pagerText()}}</span>" +
 						"<a href='' ng-click='doPrev()' ng-class='{disabled: !canPrev()}'><i class='fa fa-step-backward'></i></a>" +
 						"<a href='' ng-click='doNext()' ng-class='{disabled: !canNext()}'><i class='fa fa-step-forward'></i></a>" +
