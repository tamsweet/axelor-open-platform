--- conflicted
+++ resolved
@@ -415,13 +415,10 @@
         scope.$applyAsync();
       });
 
-<<<<<<< HEAD
-=======
       if (scope.colWidth) {
         element.width(scope.colWidth);
       }
 
->>>>>>> bd6ecaf0
       setTimeout(function () {
         element.find('[ui-sortable]').sortable("option", "appendTo", element.parent());
       });
