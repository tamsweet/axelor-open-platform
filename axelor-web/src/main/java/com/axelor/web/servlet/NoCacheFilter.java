/*
 * Axelor Business Solutions
 *
 * Copyright (C) 2005-2017 Axelor (<http://axelor.com>).
 *
 * This program is free software: you can redistribute it and/or  modify
 * it under the terms of the GNU Affero General Public License, version 3,
 * as published by the Free Software Foundation.
 *
 * This program is distributed in the hope that it will be useful,
 * but WITHOUT ANY WARRANTY; without even the implied warranty of
 * MERCHANTABILITY or FITNESS FOR A PARTICULAR PURPOSE.  See the
 * GNU Affero General Public License for more details.
 *
 * You should have received a copy of the GNU Affero General Public License
 * along with this program.  If not, see <http://www.gnu.org/licenses/>.
 */
package com.axelor.web.servlet;

import java.io.IOException;
import java.util.Calendar;
import java.util.Date;

import javax.inject.Singleton;
import javax.servlet.Filter;
import javax.servlet.FilterChain;
import javax.servlet.FilterConfig;
import javax.servlet.ServletException;
import javax.servlet.ServletRequest;
import javax.servlet.ServletResponse;
import javax.servlet.http.HttpServletRequest;
import javax.servlet.http.HttpServletResponse;

import com.axelor.app.AppSettings;

@Singleton
public class NoCacheFilter implements Filter {

	public static final String[] STATIC_URL_PATTERNS = {
		"/static/*",
		"/public/*",
		"/partials/*",
		"/images/*",
		"/javascript/*",
		"/dist/*",
		"/lib/*",
		"/img/*",
		"/ico/*",
		"/css/*",
		"/js/*",
		"*.js",
		"*.css",
		"*.png",
		"*.jpg"
	};

	private static final String CACHE_BUSTER_PARAM = "" + Calendar.getInstance().getTimeInMillis();

	private boolean production;

	@Override
	public void init(FilterConfig filterConfig) throws ServletException {
		this.production = AppSettings.get().isProduction();
	}

	@Override
	public void doFilter(ServletRequest request, ServletResponse response, FilterChain chain)
			throws IOException, ServletException {
		
		final HttpServletRequest req = (HttpServletRequest) request;
		final HttpServletResponse res = (HttpServletResponse) response;

		final String uri = req.getRequestURI();
		final boolean busted = req.getParameterMap().containsKey(CACHE_BUSTER_PARAM);

		// if gzip bundle, set content-encoding header
		if (uri.contains(".gzip.")) {
			res.setHeader("Content-Encoding", "gzip");
		}

		if (production && !busted) {
			res.sendRedirect(uri + "?" + CACHE_BUSTER_PARAM);
			return;
		}

		if (!production) {
			res.setHeader("Expires", "Fri, 01 Jan 1990 00:00:00 GMT");
			res.setHeader("Last-Modified", new Date().toString());
			if (uri.matches(".*\\.(eot|ttf|woff|woff2).*")) {
<<<<<<< HEAD
				res.setHeader("Pragma", "no-cache");
=======
>>>>>>> 44da4016
				res.setHeader("Cache-Control", "no-cache, must-revalidate, max-age=0, post-check=0, pre-check=0");
			} else {
				res.setHeader("Cache-Control", "no-store, no-cache, must-revalidate, max-age=0, post-check=0, pre-check=0");
				res.setHeader("Pragma", "no-cache");
			}
<<<<<<< HEAD
		}

=======
>>>>>>> 44da4016
		}

        chain.doFilter(request, response);
	}

	@Override
	public void destroy() {
	}
}<|MERGE_RESOLUTION|>--- conflicted
+++ resolved
@@ -87,20 +87,11 @@
 			res.setHeader("Expires", "Fri, 01 Jan 1990 00:00:00 GMT");
 			res.setHeader("Last-Modified", new Date().toString());
 			if (uri.matches(".*\\.(eot|ttf|woff|woff2).*")) {
-<<<<<<< HEAD
-				res.setHeader("Pragma", "no-cache");
-=======
->>>>>>> 44da4016
 				res.setHeader("Cache-Control", "no-cache, must-revalidate, max-age=0, post-check=0, pre-check=0");
 			} else {
 				res.setHeader("Cache-Control", "no-store, no-cache, must-revalidate, max-age=0, post-check=0, pre-check=0");
 				res.setHeader("Pragma", "no-cache");
 			}
-<<<<<<< HEAD
-		}
-
-=======
->>>>>>> 44da4016
 		}
 
         chain.doFilter(request, response);
