${ pojo.documentation }\
<% pojo.annotations.each { a -> %>
${a}\
<% } %>
public class ${pojo.name} extends ${pojo.baseClass}${pojo.implementStmt} {
<% pojo.fields.each { p -> %>\
<% p.annotations.each { a -> %>
	${a}\
<% } %>
	private $p.type ${p.name}${p.defaultExpression};
<% } %>\

${pojo.ctorCode}\

<% pojo.fields.each { p -> %>\
${p.documentation}
<% if (p.isVirtual() && !p.isFormula()) { %>\
	public $p.type ${p.getter}() {
		try {
			$p.name = compute${p.firstUpper(p.name)}();
		} catch (NullPointerException e){
			${p.importName('org.slf4j.Logger')} logger = ${p.importName('org.slf4j.LoggerFactory')}.getLogger(getClass());
			logger.error("NPE in function field: {}", "${p.getter}()");
		}
		return $p.name;
	}

	protected $p.type compute${p.firstUpper(p.name)}() {
		$p.code
	}
<% } else { %>\
	public $p.type ${p.getter}() {
		$p.getterBody
	}
<% } %>\

	public void ${p.setter}($p.type $p.name) {
		$p.setterBody
	}
<% if (p.isCollection()) { %>\

	/**
	 * Add the given {@link ${p.target}} item to the {@code ${p.name}}.
	 *
<% if (p.serverType == "one-to-many" && p.mappedBy) {%>\
	 * <p>
	 * It sets {@code item.${p.mappedBy} = this} to ensure the proper relationship.
	 * </p>
<% } %>\
	 */
	public void add${p.firstUpper(p.singularName)}($p.target item) {
		if (${p.name} == null) {
			${p.name} = ${p.newCollection()};
		}
		${p.name}.add(item);
<% if (p.linkCode) { %>\
		${p.linkCode}
<% } %>\
	}

	/**
	 * Remove the given {@link ${p.target}} item from the {@code ${p.name}}.
	 *
<% if (p.serverType == "one-to-many" && p.orphan) {%>\
	 * <p>
	 * It sets {@code item.${p.mappedBy} = null} to break the relationship.
	 * </p>
<% } %>\
	 */
	public void remove${p.firstUpper(p.singularName)}($p.target item) {
		if (${p.name} == null) {
			return;
		}
		${p.name}.remove(item);
<% if (p.delinkCode) { %>\
		${p.delinkCode}
<% } %>\
	}

	/**
	 * Clear the {@code ${p.name}} collection.
	 *
<% if (p.serverType == "one-to-many") {%>\
	 * <p>
<% if (p.orphan) {%>\
	 * It sets {@code item.${p.mappedBy} = null} to break the relationship.
<% } else { %>\
	 * If you have to query {@link ${p.target}} records in same transaction, make
	 * sure to call {@link javax.persistence.EntityManager#flush() } to avoid
	 * unexpected errors.
<% } %>\
	 * </p>
<<<<<<< HEAD
	 */
=======
<% } %>\
	 */	
>>>>>>> 7cd9727b
	public void clear${p.firstUpper(p.name)}() {
		if (${p.name} != null) {
<% if (p.delinkAllCode) { %>\
			${p.delinkAllCode}
<% } %>\
			${p.name}.clear();
		}
	}
<% } %>\
<% } %>\

	@Override
	public boolean equals(Object obj) {
		${pojo.equalsCode}
	}

	@Override
	public int hashCode() {
		${pojo.hashCodeCode}
	}

	@Override
	public String toString() {
		${pojo.toStringCode}
	}
}<|MERGE_RESOLUTION|>--- conflicted
+++ resolved
@@ -90,12 +90,8 @@
 	 * unexpected errors.
 <% } %>\
 	 * </p>
-<<<<<<< HEAD
+<% } %>\
 	 */
-=======
-<% } %>\
-	 */	
->>>>>>> 7cd9727b
 	public void clear${p.firstUpper(p.name)}() {
 		if (${p.name} != null) {
 <% if (p.delinkAllCode) { %>\
