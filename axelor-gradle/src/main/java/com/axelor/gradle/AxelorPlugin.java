--- conflicted
+++ resolved
@@ -83,34 +83,21 @@
   }
 
   private void configureJarSupport(Project project) {
-<<<<<<< HEAD
-    if (isCore(project)) {
+    if (AxelorUtils.isCore(project)) {
       return;
     }
 
-    // include webapp resources in jar
-    if (project != project.getRootProject()) {
-=======
     if (!AxelorUtils.isAxelorApplication(project)) {
       // include webapp resources in jar
->>>>>>> 125bb9a3
       project
           .getTasks()
           .withType(Jar.class, jar -> jar.into("webapp", spec -> spec.from("src/main/webapp")));
     }
 
     // include core dependencies
-<<<<<<< HEAD
     project.getDependencies().add("implementation", "com.axelor:axelor-core:" + version);
     project.getDependencies().add("implementation", "com.axelor:axelor-web:" + version);
     project.getDependencies().add("testImplementation", "com.axelor:axelor-test:" + version);
-=======
-    if (!AxelorUtils.isCore(project)) {
-      project.getDependencies().add("implementation", "com.axelor:axelor-core:" + version);
-      project.getDependencies().add("implementation", "com.axelor:axelor-web:" + version);
-      project.getDependencies().add("testImplementation", "com.axelor:axelor-test:" + version);
-    }
->>>>>>> 125bb9a3
   }
 
   private void configureWarSupport(Project project) {
