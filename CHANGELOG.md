--- conflicted
+++ resolved
@@ -2,57 +2,9 @@
 
 ## Features
 
-- fix technical help info lost issue
-- fix undefined property error
-- fix hard-coded groovy expressions
-- fix grid column reset issue
--fix click action issue on cards view
--fix kanban and cards view considering permissions
--fix m2o selection widget picking wrong input field
--fix forceTitle param issue on popup view
--fix menu groups issue
--fix I18n.get plural issue
--fix js expressions not evaluated on dummy field changes
--fix DMS permission issues
--fix advance search on fields with selection
--fix client side meta data caching issue
--fix onChange issue on boolean widget
--fix incompatible type issue in action-group
--fix dashlet title update issue
--fix performance issue caused by sorting fix
--fix user home action issue
-
-## Improvements
-
-<<<<<<< HEAD
+## Improvements
+
 ## Bug fixed
-=======
-- add support for selection on search-filter fields
-- allow to define number of rows display in relational field. 
-- add support for changing page limit on search dialog 
-- allow to open record in popup from dashlet
-- show context menu on non-closable nav tab
-- allow if/if-module attributes on menu
-- optimize default view loading
-- optimize menu items rendering
-- optimize menu loading
-- do not generate empty track messages
-- all icons on sub menus
-- add support for changing css/icon of buttons with action
-- allow multi value search input on chart views
-- implement form view extensions support
-- improve binary image widget
-- remove unnecessary css files from login page
-- set selected state of new grid rows
-- add minified css/js to login.jsp
-- prevent google translator bar
-- allow custom viewer on boolean fields
-- allow executing action on chart element click
-- add static method resolver to JEL script helper
-- implement onMove action event on kanban view
-- allow client side validation of required o2m/m2m fields
-- do not copy non-owning m2m fields
-- show 'No records found' message on cards view
 
 # 4.1.4 (2017-06-19)
 
@@ -101,7 +53,6 @@
 - add support for changing page limit on search dialog
 - allow to define number of rows display in relational field
 - allow to copy record line on master detail widget
->>>>>>> 8dbb7b0b
 
 # 4.1.0  (2016-12-15)
 
