<<<<<<< HEAD
## 5.1.0-rc2 (03-06-2019)
=======
## 5.0.17 (current)
>>>>>>> 3af90dbe

#### Bugs

* Fix lost changes issue with child grid
* Fix use of "member of" in domain expression
* Fix duplicate DMS file results when several DMS permissions are matched
* Fix hiding of error message div with IE

#### Enhancements

* Upgrade to hotswap-agent 1.3.0
* Set Monday as first day of week for French locale
* Improve date formatting in calendar view with locale fr
* Check for permission when downloading files
* Validate decimal's scale and precision attributes

## 5.1.0-rc1 (22-04-2019)

#### New Features

* New event system similar to CDI 2.0 event api
* Support for JPA event listeners
* Complete re-write of view extensions

#### Enhancements

* Major refactoring in auth api
* Improved xml view handling
* Prevent initial data fetch in grid view with `x-no-fetch="true"`
* Support for custom action on chart dashlet with `onAction` attribute
* Improved user preferences view
* Add support for forcing user to change password
* Logout user if password is changed
* Add ability to specify free search fields
* Improve DMS loading performance
* Add menubar to cards view
* Support for sharable DMS file URLs
* Delete attachments when record is deleted
* Check for DMS permissions when making zip
* Give and remove DMS permissions recursively
* Add image and pdf preview into DMS file form
* Only generate menu for custom models if menu title is provided
* Support for settings form width for custom model
* Support for setting column sequence for custom model
* Support for 'orderBy' on custom models
* Support for label fields in custom model
* Support for field permission on custom model and custom fields
* Support for font-awesome icons in image-select widget

#### Bugs

* Fix tag-select widget issue with custom fields
* Fix @RequestScoped services in unit tests
* Fix date search in grid view when user is in different time zone
* Fix I18n message bundle cache causing wrong bundle update
* Fix DMS file rename issue
* Fix @RequestScoped services when used with quartz scheduler

## 5.0.16 (2019-06-28)

#### Enhancements

* Add support for base64 encoded images with mail builder api
* Set Monday as first day of week in calendar view for French locale
* Improve date formatting in calendar view for French locale

#### Bugs

* Fix calendar view layout issues
* Fix dms permissions preventing attachments
* Fix grid row selection issue when deleting o2m/m2m items
* Fix wrong context with grid button after 'save' action
* Fix fetch request data serialization issue caused by rollbacked transaction
* Fix js expressions with dummy not evaluated inside field editors
* Fix named width styles not working
* Fix double escaping of html chars in grid widget
* Fix grid rendering issue caused by page change from form view
* Do not fetch archived records in tree view
* Fix x-can-copy issue (unable to copy if parent is now saved)
* Fix NestedEditor issue when name field is missing

## 5.0.15 (2019-05-31)

#### Enhancements

* Upgrade to hotswap-agent 1.3.0
* Improve help popover

#### Bugs

* Fix deprecated nested editor issue (for legacy use cases)
* Fix tracking message formatting issue
* Fix lost changes issue with child grid
* Fix change tracking clean up issue (transaction rollback should discard tracking)
* Fix o2m list editor layout (IE11 issue)
* Fix placeholder color (IE11 issue)
* Fix no scrollbar in popup editor (IE11 issue)
* Patch jquery for possible XSS vulnerability (jquery/jquery#2432)
* Patch jquery for CVE-2019-11358
* Fix boolean-radio widget on chrome
* Fix file handle not closed issues

## 5.0.14 (2019-04-17)

#### Enhancements

* Add support for changing selection-in attribute with action-attrs
* Hide attachment icon when we can't attach a file

#### Bugs

* Fix panel-tabs visibility issue
* Fix auto fill parent field on new record on gantt view
* Fix track message textbox not clearing on new record
* Fix Column filters not applied with advance search
* Fix unexpected dirty record warning when navigating form records
* Fix popover width
* Fix o2m permission issues
* Fix onLoad issue caused by json fields
* Fix empty value in html widget with firefox
* Fix dotted field not loading
* Fix translated text gets escaped

## 5.0.13 (2019-03-22)

#### Enhancements

* Use fixed width columns in kanban view
* Add support to hide kanban columns using view-param
* Add support for multiline widget attribute to custom fields

#### Bugs

* Fix editable grid updating wrong record
* Fix i18n message extractor updating catelogs with wrong translations
* Fix required field in editor causing infinite fetch requests
* Fix NPE when using quartz job context
* Fix @RequestScoped services in unit tests
* Fix @RequestScoped services when used with quartz scheduler
* Fix data export issue from panel-dashlet
* Fix menu search
* Fix advance search issue with contains/not contains filter

## 5.0.12 (2019-01-31)

#### Enhancements

* Show exception message in prod mode (but no stacktrace)
* Add support for summary popup on kanban cards
* Add support for preventing initial data fetch in grid view (x-no-fetch="false")
* Remove kanban view restriction of max 6 columns

#### Bugs

* Fix DMS file rename issue when file name contains single quote
* Fix RefSelect sometime doesn't use configured views
* Fix kanban view scrolling
* Fix xml view validation issue

## 5.0.11 (2019-01-15)

#### Bugs

* Fix panel-tabs visibility issue
* Fix selected row flag reset issue
* Fix pagination issue in dms view

## 5.0.10 (2018-12-21)

#### Bugs

* Fix typo in Query#fetchStream methods
* Fix boolean-radio widget issue
* Check for parent to determine if a widget is hidden (#33)
* Fix I18nBundle initialization issues
* Fix idle in transaction when using quartz
* Fix pending data import of action menus not resolved 

## 5.0.9 (2018-11-28)

#### Bugs

* Fix record copy api
* Fix `requiredIf` is not applied if used with `showIf`
* Fix filter input focus issue in grid dashlet
* Fix required field clear issue in editable grid
* Fix dialog overlay opacity
* Fix column sizing issue in popup

#### Enhancements

* Allow duplicating unsaved row in o2m/m2m
* Support for `sortable` attribute on grid view
* Support for `sortable` attribute on grid view fields

## 5.0.8 (2018-11-06)

#### Bugs

* Fix view popup is now opening if first view is grid
* Fix technical info popup doesn't show value of m2o fields on o2m editor
* Fix grid column size issue in popup
* Fix server error dialog from popup is not visible
* Fix grid widget row selection issue
* Fix context update issue with panel-dashlet
* Fix invalid session error on system info page
* Fix MS-Edge issue
* Fix integer value formatting in track messages
* Fix grouped grid alignment issue in modern theme
* Fix m2o field validation issue
* Fix dirty record issue on copy
* Fix number widget increment issue
* Fix button focus style issues
* Fix calendar view doesn't use predefined filters
* Fix page size input/button alignment
* Fix translation extract issue
* Fix default values on custom models
* Fix default values in custom forms
* Fix unnecessary scrollbar in mailbox view
* Fix filter input focus issue in grid dashlet

#### Enhancements

* Allow to open popup in maximized state (use `popup.maximized` view param)
* Bring back `view.confirm.yes-no` config
* Add MultiSelect widget support in grid view
* Refresh kanban view when moving card fails
* Use special user form view from message link (user-info-form)
* Improve upload progress popup
* Improve sidebar menu UX

## 5.0.7 (2018-10-05)

#### Bugs

* Fix regression caused by RM-13705

## 5.0.6 (2018-09-14)

#### Bugs

* Fix ZonedDateTime adapter
* Fix encrypted field migration
* Fix dummy values from field editor missing in context
* Fix dummy fields issues in relational field editor
* Fix homeAction field in User m2o editor
* Fix full send in message details
* Fix dotted fields in field editor causing form dirty
* Fix onNew with save action
* Fix sidebar style conflict issue with field editor
* Fix contextual custom field with hidden=true
* Fix xml view hot reload
* Fix onSave/onLoad actions on custom models
* Fix view toolbar visibility on side change
* Fix translation popup for multiline text fields
* Fix unnecessary fetch request for dummy fields
* Fix scroll position issue on grid view when switching views

#### Enhancements

* Order followers with their namecolum
* Open the Inbox mail view instead of the unread mail view
* Prevent sorting on dummy fields
* Improve modern theme
* Terminate pending actions if view is switched
* Reset form view when switched over with browser back action
* Do not load record in form view if view is switched
* Do not add grid/form views when opening view with action

#### Others

* Adopt new style guide (google java format, two spaces for indentation)

## 5.0.5 (2018-08-03)

#### Bugs

* Fix advance search popup not hiding on navbar click
* Fix issue with custom filter sharing
* Fix translations
* Fix selection widget issue when value has html escape values
* Fix validation issue on date widget
* Fix form layout issue
* Fix extra scrollbar with html view
* Fix route change issue with html view
* Fix tab refresh issue on tree view
* Fix class path scanner issue with duplicate classes from bootstrap loader

#### Enhancements

* Add support for domain filter blacklist pattern

  ```
  domain.blacklist.pattern = (\\(\\s*SELECT\\s+)|some_function
  ```

  The old `domain.allow.sub-select` settings is removed in favor of this one.

## 5.0.4 (2018-07-10)

#### Bugs

* Fix form layout regressions
* Revert fix for conditional expressions on fields on editable grid

## 5.0.3 (2018-07-09)

#### Enhancements

* Ref-select widget should not allow editing record
* Panel header is now clickable if canCollapse is true
* Improve form layout
* Improve modern theme
* Improve kanban design/UX
* Add encryption support on large text fields
* Bring back LDAP and CAS integration
* Change `X-References` to `References` header in email message

#### Bugs

* Fix selection popup record ordering issue
* Fix conditional expressions on fields on editable grid
* Fix requiredIf condition issue
* Fix group maping from LDAP issue
* Fix advance search input issue
* Fix JavaEL expression issue
* Fix grid widget grouping issue on hidden column
* Fix NPE when trying to delete non-existent record
* Fix all day event issue in calendar view
* Fix resource leak when generating report pdf

## 5.0.2 (2018-06-20)

#### Enhancements

* Add support to disallow sub-select in domain filters with `domain.allow.sub-select = false`

#### Bugs

* Fix tag select widget issue on firefox
* Fix checkbox field in editable grid

## 5.0.1 (2018-06-18)

#### Bugs

* Fix editable grid cell focus issue
* Fix editable o2m item remove issue
* Fix widget attribute reset issue
* Fix kanban view missing values issue after card move
* Fix bulk update/delete issue with MySQL
* Fix conditional permissions with empty params value
* Fix conditional permissions not checked against database values

## 5.0.0 (2018-06-11)

#### New Features

* Encrypted field support

#### Enhancements

* Simplified access control rules
* Improve boolean widget readonly style
* Improve nav-select and boolean widget readonly style
* Remove unique constraints from User's name and email fields
* Add message stream widget to teams form
* Clear search value from advance filter when chaning field

#### Bugs

* Fix print.css
* Fix missing help icon on some widgets
* Fix groovy support
* Fix json fields validation issue
* Fix calendar view not fetching all events
* Fix kanban drag and drop issue on firefox
* Fix advance filter save issue with dotted fields
* Fix value enum log message
* Fix long command line issue on windows
* Fix context filter ignored when exporting data
* Fix file upload whitelist not checked with file fields
* Fix grid widget auto size issue
* Fix unable translate field value from unsaved records
* Fix validation error notification not shown from popup
* Fix search text validation issue on m2o field

## 5.0.0-rc5 (2018-05-14)

#### New Features

* Allow to export with single click
* Disable full export with `view.adv-search.export.full = false`
* Add support for file type whitelist & blacklist for upload

#### Bugs

* Fix non-imported incoming emails marked as seen issue
* Fix stream message mail subject issue
* Fix file attachment issue for stream message from popup composer
* Fix concurrent mail fetching issue of stream replies
* Fix extension view is include multiple time issue
* Fix route change issue from kanbank view
* Fix `file.upload.size` setting was not used whith DMS interface
* Refresh cards view after deleting a card to fix pagination issue
* Fix regression caused by search text validation on m2o

## 5.0.0-rc4 (2018-05-08)

#### Enhancements

* Updated translations

#### Security Fixes

* Fix file upload issue where file can be saved outside upload directory

#### Bugs

* Close mail inbox after fetching messages
* Fix tree view field mapping
* Fix group permission issue on menus
* Fix grid column alignment issue in popup
* Fix onNew event issue on popup editor
* Fix image widget regression
* Revert "Current user password should be required for changing users"

## 5.0.0-rc3 (2018-05-03)

#### Enhancements

* Prevent form view to switch when actions are in progress
* Improved maven publishing
* Use title as on grid button tooltip if help is not given
* Allow viewer template on relational fields without editor
* Improved new modern theme

#### Security Enhancements

* Add `session.cookie.secure` config option, can be used when app is served over https
* Do not show error stacktrace in production mode to prevent leaking sensitive details
* Current user password is required for creating or changing user records
* Reset session id to prevent session fixation

#### Security Fixes

* Fix user password hash in response
* Fix XSS vulnerability by sanitizing text values

#### Bugs

* Fix kanban column no records message dispay issue
* Fix $number helper is missing for viewer templates
* Fix code generation with gradle composite builds
* Fix m2o column reset issue with onNew action
* Fix dotted field issue in saved search filter
* Fix record delete issue with form only action-view
* Fix m2o validation issue when clearing search text

## 5.0.0-rc2 (2018-04-13)

#### New Features

* Add maven publish support in gradle plugin
* Added new clean theme "Modern"
* New setting `view.tabs.max` to control maximum number of tabs
* Set calendar date with `calendarDate` from action context
* Set calendar mode with `calendarMode` from action context
* Currency formatting using `x-currency="field.name"`
* Allow to provide custom css using `__config__.appStyle`
* Filter detail of grid view is now accessible from action context 

#### Enhancements

* Added adblocker detection (warns on login page if adblocker is detected)
* Added browser detection (warns on login page is using IE <= 11)
* Allow any action as home action if home attribute is true
* Optimize tooltip initialization
* Improve UI layout for better theme support
* Allow to show html view in popup
* Allow to manage view menus and menu items with field perms
* Only show technical popup to technical staff even in dev mode
* Optimize DMS view with huge file structure
* Support `customSearch` and `freeSearch` attributes to cards and kanban views
* Data export can be controlled with `data.export.max-size` and `data.export.fetch-size`
* Optimize grid widget rendering
* Optimize web ui by reducing DOM size
* Customize menu for custom models
* Thousand separator formatting for numeric fields
* Implemented versioned bulk update
* Custom fields in grid view are now added before buttons

#### Bugs

* Fix calendar view not using grid view filter
* Fix module uninstall issue
* Fix module install issue
* Fix selected row color issue in grid view when row is highlighted
* Fix encoding for CSV files
* Fix xml import eval attribute not supporting call actions
* Fix grid widget auto size issue with grouped data
* Fix XML source file processing on Windows
* Fix html widget style issues
* Fix issues with editable grid when all fields of the row are readonly
* Fix o2m/m2m field dropdown was not visible in editable grid
* Fix editable grid was not marking parent form dirty
* Fix mass update issues with null
* Fix navigation tabs icon and colors not updated properly
* Fix grid view reload with button action
* Fix placeholder issue on editor fields
* Fix `_model` key missing in context
* Fix translate icon on field without label
* Fix reference column formatting in tree view
* Fix view xsd having action-view attribute home in wrong place
* Fix o2m/m2m fields should always show archived records
* Fix m2o selection should not include archived records
* Fix duplicate row created on o2m when an action is using `response.setValues`
* Fix attachment file updates with DMS view
* Fix NPE caused by mail fetcher job
* Fix `freeSearch` with name field not working on grid view
* Fix various popup dialog layout issues
* Fix advance search not visible in view popup
* Fix memory leaks in web ui
* Fix parent reload from popup 
* Fix unarchive menu item not visible in form view
* Fix dotted fields in editable grid not updated if related m2o changes 
* Fix popup editor readonly issue
* Fix o2m editable grid sometime duplicates previous cell's value when creating new rows
* Fix time widget update issue in editable grid view
* Fix m2o field dropdown menu in editable grid
* Fix mass updatable field sometime not listed
* Fix menu overriding issue caused by wrong ordering
* Fix xml id is not utilized for menu and action definitions
* Fix context update issue caused by `response.setValues` call
* Fix value formatting issues in tree view
* Fix `nav-select` widget initialization issue
* Fix advance search field selection sorting
* Fix view tabs icon and colors not updated properly
* Fix translatable field value is sometime not translated

## 5.0.0-rc1 (2018-02-07)

#### New Features

* Migrate to Java8
* Migrate to Hibernate 5
* Migrate to java.time (drop joda.time)
* Use HikariCP as connection pool
* Oracle database support (12c)
* MySQL database support (5.7)
* Multi-Tenancy support
* Improved logging with logback
* Tomcat 8.5 and Servlet API 3.1
* Full-text search support using hibernate-search
* Sidebar menu search
* CSV export from dashlet/o2m/m2m
* Dynamic custom fields support
* Dynamic custom models support
* Contextual advance search for custom fields
* Context aware grid columns for custom fields
* Automatic form & grid views for custom models
* Master-Details support on main grid view
* Basic teams/tasks features
* JCache integration for hibernate L2-cache
* JavaScript scripting support using Nashorn
* Add new action-script action
* Add hot code change support using hotswap-agent (experimental)
* Add hot view xml changes (experimental)
* Add Intellij IDE support
* Improved Eclipse IDE support using buildship
* New embedded tomcat runner with hotswap and debugging support
* Add support to define help for views externally and overrides help defined in views
* Add SLF4J logger injection support
* Add enum type fields support
* Kotlin and Scala support

#### Enhancements

* Support for `join-table` on m2m fields
* Color support in stdout logging 
* Allow to override file upload directory structure
* Optimized code generation gradle task
* Allow to add message content with change tracking
* Re-implementation of context using proxy with seamless access to context values as well as database values
* Improve DMS ergonomics
* Allow to unarchive records
* Allow closing tabs with mouse middle click
* Re-implemented value translation feature
* Allow enhance base `Model` class with simple fields

#### Deprecations

* jdbc style positional parameters are deprecated, use JPA style positional parameters only

#### Breaking Changes

* Removed shell
* Mail groups are replaced with team (see basic teams feature)
* Method `Context#asType(Class)` returns proxy instance
* Changed scripting helper `__repo__.of()` to `__repo__()`
* Gradle tasks `init` and `migrate` are replaced with new `database` task

#### Breaking Schema Changes (from v4)

* `auth_permission.condition_value` column size changed from `255` to `1024`
* `mail_group` table dropped
* `mail_group_users` table dropped
* `mail_group_groups` table dropped
* `meta_module.depends` column dropped
* `meta_translation.message_key` column type changed from `text` to `varchar(1024)`
* `meta_translation.message_value` column type changed from `text` to `varchar(1024)`<|MERGE_RESOLUTION|>--- conflicted
+++ resolved
@@ -1,8 +1,52 @@
-<<<<<<< HEAD
+## 5.1.0 (current)
+
+TBD
+
+## 5.0.16 (2019-06-28)
+
+#### Enhancements
+
+* Add support for base64 encoded images with mail builder api
+* Set Monday as first day of week in calendar view for French locale
+* Improve date formatting in calendar view for French locale
+
+#### Bugs
+
+* Fix calendar view layout issues
+* Fix dms permissions preventing attachments
+* Fix grid row selection issue when deleting o2m/m2m items
+* Fix wrong context with grid button after 'save' action
+* Fix fetch request data serialization issue caused by rollbacked transaction
+* Fix js expressions with dummy not evaluated inside field editors
+* Fix named width styles not working
+* Fix double escaping of html chars in grid widget
+* Fix grid rendering issue caused by page change from form view
+* Do not fetch archived records in tree view
+* Fix x-can-copy issue (unable to copy if parent is now saved)
+* Fix NestedEditor issue when name field is missing
+
+## 5.0.15 (2019-05-31)
+
+#### Enhancements
+
+* Upgrade to hotswap-agent 1.3.0
+* Improve help popover
+
+#### Bugs
+
+* Fix deprecated nested editor issue (for legacy use cases)
+* Fix tracking message formatting issue
+* Fix lost changes issue with child grid
+* Fix change tracking clean up issue (transaction rollback should discard tracking)
+* Fix o2m list editor layout (IE11 issue)
+* Fix placeholder color (IE11 issue)
+* Fix no scrollbar in popup editor (IE11 issue)
+* Patch jquery for possible XSS vulnerability (jquery/jquery#2432)
+* Patch jquery for CVE-2019-11358
+* Fix boolean-radio widget on chrome
+* Fix file handle not closed issues
+
 ## 5.1.0-rc2 (03-06-2019)
-=======
-## 5.0.17 (current)
->>>>>>> 3af90dbe
 
 #### Bugs
 
@@ -60,50 +104,6 @@
 * Fix I18n message bundle cache causing wrong bundle update
 * Fix DMS file rename issue
 * Fix @RequestScoped services when used with quartz scheduler
-
-## 5.0.16 (2019-06-28)
-
-#### Enhancements
-
-* Add support for base64 encoded images with mail builder api
-* Set Monday as first day of week in calendar view for French locale
-* Improve date formatting in calendar view for French locale
-
-#### Bugs
-
-* Fix calendar view layout issues
-* Fix dms permissions preventing attachments
-* Fix grid row selection issue when deleting o2m/m2m items
-* Fix wrong context with grid button after 'save' action
-* Fix fetch request data serialization issue caused by rollbacked transaction
-* Fix js expressions with dummy not evaluated inside field editors
-* Fix named width styles not working
-* Fix double escaping of html chars in grid widget
-* Fix grid rendering issue caused by page change from form view
-* Do not fetch archived records in tree view
-* Fix x-can-copy issue (unable to copy if parent is now saved)
-* Fix NestedEditor issue when name field is missing
-
-## 5.0.15 (2019-05-31)
-
-#### Enhancements
-
-* Upgrade to hotswap-agent 1.3.0
-* Improve help popover
-
-#### Bugs
-
-* Fix deprecated nested editor issue (for legacy use cases)
-* Fix tracking message formatting issue
-* Fix lost changes issue with child grid
-* Fix change tracking clean up issue (transaction rollback should discard tracking)
-* Fix o2m list editor layout (IE11 issue)
-* Fix placeholder color (IE11 issue)
-* Fix no scrollbar in popup editor (IE11 issue)
-* Patch jquery for possible XSS vulnerability (jquery/jquery#2432)
-* Patch jquery for CVE-2019-11358
-* Fix boolean-radio widget on chrome
-* Fix file handle not closed issues
 
 ## 5.0.14 (2019-04-17)
 
