<<<<<<< HEAD
## 5.2.2 (2019-10-14)

#### Features

* Display `conditionToCheck` and `moduleToCheck` on meta menu view

#### Fixed

* Re-throw exception on Birt report generation exception
* Fix JNDI data source not working
* Update menu tags using `tag-count`
* Fix Query#update with several fields
* Fix archived records not displayed when simple filter and advance filter are applied
* Fix dashlet refresh issue
* Fix table layout on field editors
* Fix tests
* Fix query filtering on collections and using order by
* Fix dotted fields setting unwanted intermediate records
* Silent requests should not hide loading indicator
* Fix ajax login should re-execute pending requests
* Fix collection fields with editor validation issue
* Fix popup editor issue when a tab is opened from it
=======
## 5.3.0 (2020-01-24)

#### Changes

* Remove licenseCheck from check dependencies
* Upgrade to Gradle 5.6.4
* Run license task on src files only
* Migrate LDAP to pac4j
* Refactor grid widget to improve inline edit experience
* Make button onClick attribute required
* Upgrade to Spotless 3.24.3
* Improve hotswap-agent support
* Upgrade to pac4j 3.8.3
* Upgrade to Guava 28.1

#### Features

* Increase custom field conditions limit to 512 characters
* Add canNew, canEdit, and canDelete to cards and kanban views
* Set default logger config for pac4j package
* Centralize properties from application.properties
* Display `conditionToCheck` and `moduleToCheck` on meta menu view
* Add Request#getUser() method that returns current session user
* Log request data at trace level
* Watch for view updates
* Improve display of forced password change
* Sort mail messages by most recent reply if any
* Only update visible tags
* Parallelize loading of models, views, and i18n with rollback per module
* Add tel link and pattern to phone widget
* Add direct basic authentication client
* Add position "inside" for view extensions
* Add support for groupBy on custom models
* Add hideIf and showIf support to grid buttons
* Add responseBindingType to SAML configuration
* Ability to toggle chart legends and ellipsed labels with tooltip
* Add hideLegend config to charts
* Add support for NavSelect widget on many-to-one fields
* Scan for css/js files to minify
* Trigger onChange on Enter key in simple fields

#### Fixed

* Fix 'x-' prefixed extra attributes on custom fields
* Fix Query#update with null value
* Re-throw exception on Birt report generation exception
* Fix JNDI data source not working
* Fix currency formatting with IE11
* Do not set WWW-Authenticate response header when request has no basic auth header
* Fix scope syncing on charts
* Fix inline-checkbox widget title wrapping issue
* Use styled checkbox for grid row selector
* Block the UI as early as possible on action call
* Fix Query#update when query has ORDER BY clause
* Fix Gantt view scrolling
* Fix untranslated namecolumn when fetching missing values
* Fix m2o field in grid not showing translated value
* Fix dashlet refresh issue
* Update menu tags using `tag-count`
* Fix tag-select widget's search field width issue
* Fix popup editor issue when a tab is opened from it
* Fix widget name check inconsistencies
* Allow empty panel inside a panel
* Fix migration of existing views to extension views
* Fix Query#update with several fields
* Fix archived records not displayed when simple filter and advanced filter are applied
* Fix redirection to originally requested URL
* Fix dashlet refresh issue
* Remove deprecated api usage from Logger injection support
* Fix wrong redirection to favicon.ico
* Fix table layout on field editors
* Fix month variable replacement in app settings value
* Fix multi-tenancy with pac4j
* Fix tests
* Fix error popup with empty message not showing up in prod mode
* Remove showTitle from panel-related
* Fix query filtering on collections and using order by
* Fix duplicate m2m item issue
* Fix dotted fields setting unwanted intermediate records
* Silent requests should not hide loading indicator
* Fix ajax login should re-execute pending requests
* Fix target-name of a custom field in grid view when visibleInGrid is not used
* Fix issue caused by empty string value on decimal field
* Fix untranslated namecolumn value in TagSelect
* Fix collection fields with editor validation issue
* Fix relative style/script source in JSP
* Fix popup editor issue when a tab is opened from it
* Fix selecting a m2o on editable grid when server is slow
* Fix SAML postLogoutURL for webapps deployed at root
* Fix DMS file being automatically downloaded on form view

#### Security

* Fix XSS vulnerability with html widget
* Add CSRF protection using pac4j CSRF authorizer
>>>>>>> 22ec7e6d

## 5.2.1 (2019-09-19)

#### Features

* Add `generateChangelog` gradle task to generate final CHANGELOG from unreleased entries.
* Log tracking of unknown fields during code generation

#### Fixed

* Fix distinct query issue when search is done on o2m/m2m
* Prohibited usage of unsupported xml attributes in grid fields.
* Invalid meta and translations when restore is done

#### Security

* Fix security issue in criteria filter, Query and json function

## 5.2.0 (2019-09-16)

#### Enhancements

* Upgrade to Shiro 1.4.1
* Add support for SAML2
* Add support for OpenID Connect
* Log authentication failure
* Add support for sidebar panels with custom models
* Add support for customer field type spacer
* Add "auth." prefix to authentication-related configurations
* Implement CAS via pac4j
* Use view.menubar.location instead of application.menu
* Add support for more CAS client types
* Improved custom field views
* Do not generate default value if default="" is given
* Add support for OAuth
* Allow to set target-name attribute on custom model fields
* Use woodstox StAX API for data import
* Improve tracking message formatting
* Add support for toolbar and menubar in kanban view
* Prohibited usage of some unsupported editor attributes
* Add domain field name validation for few more reserved names
* Add x-big and x-seconds attributes
* Configure XStream security framework
* Add scale attribute to chart series
* Clear the persistence context after job is executed
* Add /ws/public/\*\* as anonymous rest endpoints
* Use icon if user profile image is not set
* Have boolean-radio behave like radio-select
* Restrict x-direction values to "horizontal" and "vertical"
* Improve Meta Scheduler views and usage
* Add x-accept support to specify file type filters

#### Bugs

* Skip linked bindings when finding observers
* Fix json field ordering issue
* Fix unable to open form from grid dashlet
* Fix calendar view color issue
* Fix BinaryLink & Image widgets with custom json models
* Fix advanced search on transient fields
* Fix showIf expression on custom o2m field issue
* Fix button in custom model grid
* Fix readonlyIf on button of custom model grid
* Fix downloading of meta files in JSON fields
* Fix EntityHelper#hashCode inconsistent with generated entities
* Fix toolbar buttons remains highlighted on view switch
* Center mail message avast image
* Fix grid selected rows (exclude group rows)
* Fix display time on calendar
* Fix hilite expression parsing issue
* Fix pagination issue caused by use of query cache
* Fix pagination issue when searching on collection fields
* Fix file name encoding when upload DMSFile
* Fix random view if view by name not found
* Fix initParam with field override
* Fix img-button css
* Fix dotted fields issue
* Fix image widget reload issue
* Do not show concurrent updates error on missing reference
* Fix html widget empty value issue
* Exclude archived records from tag-count
* Fix empty PDF tab with Chrome
* Extract title attribute in extensions for i18n
* Fix kanban view tooltip placement issue
* Fix redirect issue with https proxy
* Fix nested editor issue with canSelect=false
* Fix ImageSelect widget regression
* Fix translation value of translatable m2o name field is not reflected
* Fix old-style view extensions when base view has panel-mail
* Fix advanced search state sharing on card and grid views
* Fix if condition on help element of grid view not working
* Fix change tracking emails having null values
* Fix csv import on collection fields
* Fix xml import on collection fields
* Allow non csv column in local context values
* Fix xml import on collection fields

#### Breaking Changes

* View lookup: if a view with a specified name is not found,
  no view is now returned, instead of returning another unpredictable view.
* All authentication-related configurations are now prefixed with "auth.".
  For instance, previous "cas.\*" configurations are now named "auth.cas.\*".
* `x-direction` attribute (used with `boolean-radio` and `radio-select` widgets)
  is now restricted to either "horizontal" or "vertical".

## 5.1.0 (2019-06-28)

Check the `5.1.0-rc1` and `5.1.0-rc2` Changelog for complete list of changes.

#### Enhancements

* Only log when non-existing field is referenced in expressions (breaking change)
* Properly handle expression errors
* Prevent calling arbitrary methods with action (breaking change)
* Add app startup/shutdown events

#### Bugs

* Fix value assignment in EL expression
* Fix duplicate results in number of attachments

#### Breaking Changes

* Calling arbitrary methods from action-method or with `call:` is not allowed.

  All such methods should be annotated with `@CallMethod` annotation (`com.axelor.meta.CallMethod`).
  Use following shell command to find all the method calls in your code base:

  ```
  $ grep -P "(expr)(\s*=\s*)(\"call:([^\"]+\([^\"]+)\")" -r * -oh --include="*.xml" \
    | cut -d\" -f2 \
    | sed -E 's|call:\s*||g' | cut -d\( -f1 | sort -u
  ```

* Scripting expressions in xml actions are now not silent on errors.

  All errors during expression evaluation except missing attribute error are propagated to the user
  so evaluation of such expressions will fail and ultimately actions too.

* DMS permissions (requires manual intervention)

  DMS permissions are created and removed recursively for all children documents/folders.
  The `perm.dms.file.__parent__` permission is no longer used. Also, DMS permissions are readonly
  once created, but can be removed.

  Remove DMS file related permissions (permissions with a name starting with `perm.dms.file`).
  Those permissions will be recreated and updated after adding new DMS permissions.
  Remove and add back DMS permissions on your documents from the DMS view.

* The `context.appLogo` method should now use helper `MetaFiles#getDownloadLink` instead of
  returning `MetaFile`.

* On ManyToOne fields, `canEdit` attribute is `false` by default now.

* The `freeSearch="name"` to search on name field should be changed to `freeSearch="actualNameField"`

* The `cachable` attribute on `entity` definition is now deprecated and replaced with `cacheable`.

  ```
  $ find -iregex ".*domains.*.xml" | xargs -l sed -i 's|cachable="|cacheable="|g'
  ```

## 5.0.16 (2019-06-28)

#### Enhancements

* Add support for base64 encoded images with mail builder api
* Set Monday as first day of week in calendar view for French locale
* Improve date formatting in calendar view for French locale

#### Bugs

* Fix calendar view layout issues
* Fix dms permissions preventing attachments
* Fix grid row selection issue when deleting o2m/m2m items
* Fix wrong context with grid button after 'save' action
* Fix fetch request data serialization issue caused by rollbacked transaction
* Fix js expressions with dummy not evaluated inside field editors
* Fix named width styles not working
* Fix double escaping of html chars in grid widget
* Fix grid rendering issue caused by page change from form view
* Do not fetch archived records in tree view
* Fix x-can-copy issue (unable to copy if parent is now saved)
* Fix NestedEditor issue when name field is missing

## 5.0.15 (2019-05-31)

#### Enhancements

* Upgrade to hotswap-agent 1.3.0
* Improve help popover

#### Bugs

* Fix deprecated nested editor issue (for legacy use cases)
* Fix tracking message formatting issue
* Fix lost changes issue with child grid
* Fix change tracking clean up issue (transaction rollback should discard tracking)
* Fix o2m list editor layout (IE11 issue)
* Fix placeholder color (IE11 issue)
* Fix no scrollbar in popup editor (IE11 issue)
* Patch jquery for possible XSS vulnerability (jquery/jquery#2432)
* Patch jquery for CVE-2019-11358
* Fix boolean-radio widget on chrome
* Fix file handle not closed issues

## 5.1.0-rc2 (03-06-2019)

#### Bugs

* Fix lost changes issue with child grid
* Fix use of "member of" in domain expression
* Fix duplicate DMS file results when several DMS permissions are matched
* Fix hiding of error message div with IE

#### Enhancements

* Upgrade to hotswap-agent 1.3.0
* Set Monday as first day of week for French locale
* Improve date formatting in calendar view with locale fr
* Check for permission when downloading files
* Validate decimal's scale and precision attributes

## 5.1.0-rc1 (22-04-2019)

#### New Features

* New event system similar to CDI 2.0 event api
* Support for JPA event listeners
* Complete re-write of view extensions

#### Enhancements

* Major refactoring in auth api
* Improved xml view handling
* Prevent initial data fetch in grid view with `x-no-fetch="true"`
* Support for custom action on chart dashlet with `onAction` attribute
* Improved user preferences view
* Add support for forcing user to change password
* Logout user if password is changed
* Add ability to specify free search fields
* Improve DMS loading performance
* Add menubar to cards view
* Support for sharable DMS file URLs
* Delete attachments when record is deleted
* Check for DMS permissions when making zip
* Give and remove DMS permissions recursively
* Add image and pdf preview into DMS file form
* Only generate menu for custom models if menu title is provided
* Support for settings form width for custom model
* Support for setting column sequence for custom model
* Support for 'orderBy' on custom models
* Support for label fields in custom model
* Support for field permission on custom model and custom fields
* Support for font-awesome icons in image-select widget

#### Bugs

* Fix tag-select widget issue with custom fields
* Fix @RequestScoped services in unit tests
* Fix date search in grid view when user is in different time zone
* Fix I18n message bundle cache causing wrong bundle update
* Fix DMS file rename issue
* Fix @RequestScoped services when used with quartz scheduler

## 5.0.14 (2019-04-17)

#### Enhancements

* Add support for changing selection-in attribute with action-attrs
* Hide attachment icon when we can't attach a file

#### Bugs

* Fix panel-tabs visibility issue
* Fix auto fill parent field on new record on gantt view
* Fix track message textbox not clearing on new record
* Fix Column filters not applied with advance search
* Fix unexpected dirty record warning when navigating form records
* Fix popover width
* Fix o2m permission issues
* Fix onLoad issue caused by json fields
* Fix empty value in html widget with firefox
* Fix dotted field not loading
* Fix translated text gets escaped

## 5.0.13 (2019-03-22)

#### Enhancements

* Use fixed width columns in kanban view
* Add support to hide kanban columns using view-param
* Add support for multiline widget attribute to custom fields

#### Bugs

* Fix editable grid updating wrong record
* Fix i18n message extractor updating catelogs with wrong translations
* Fix required field in editor causing infinite fetch requests
* Fix NPE when using quartz job context
* Fix @RequestScoped services in unit tests
* Fix @RequestScoped services when used with quartz scheduler
* Fix data export issue from panel-dashlet
* Fix menu search
* Fix advance search issue with contains/not contains filter

## 5.0.12 (2019-01-31)

#### Enhancements

* Show exception message in prod mode (but no stacktrace)
* Add support for summary popup on kanban cards
* Add support for preventing initial data fetch in grid view (x-no-fetch="false")
* Remove kanban view restriction of max 6 columns

#### Bugs

* Fix DMS file rename issue when file name contains single quote
* Fix RefSelect sometime doesn't use configured views
* Fix kanban view scrolling
* Fix xml view validation issue

## 5.0.11 (2019-01-15)

#### Bugs

* Fix panel-tabs visibility issue
* Fix selected row flag reset issue
* Fix pagination issue in dms view

## 5.0.10 (2018-12-21)

#### Bugs

* Fix typo in Query#fetchStream methods
* Fix boolean-radio widget issue
* Check for parent to determine if a widget is hidden (#33)
* Fix I18nBundle initialization issues
* Fix idle in transaction when using quartz
* Fix pending data import of action menus not resolved 

## 5.0.9 (2018-11-28)

#### Bugs

* Fix record copy api
* Fix `requiredIf` is not applied if used with `showIf`
* Fix filter input focus issue in grid dashlet
* Fix required field clear issue in editable grid
* Fix dialog overlay opacity
* Fix column sizing issue in popup

#### Enhancements

* Allow duplicating unsaved row in o2m/m2m
* Support for `sortable` attribute on grid view
* Support for `sortable` attribute on grid view fields

## 5.0.8 (2018-11-06)

#### Bugs

* Fix view popup is now opening if first view is grid
* Fix technical info popup doesn't show value of m2o fields on o2m editor
* Fix grid column size issue in popup
* Fix server error dialog from popup is not visible
* Fix grid widget row selection issue
* Fix context update issue with panel-dashlet
* Fix invalid session error on system info page
* Fix MS-Edge issue
* Fix integer value formatting in track messages
* Fix grouped grid alignment issue in modern theme
* Fix m2o field validation issue
* Fix dirty record issue on copy
* Fix number widget increment issue
* Fix button focus style issues
* Fix calendar view doesn't use predefined filters
* Fix page size input/button alignment
* Fix translation extract issue
* Fix default values on custom models
* Fix default values in custom forms
* Fix unnecessary scrollbar in mailbox view
* Fix filter input focus issue in grid dashlet

#### Enhancements

* Allow to open popup in maximized state (use `popup.maximized` view param)
* Bring back `view.confirm.yes-no` config
* Add MultiSelect widget support in grid view
* Refresh kanban view when moving card fails
* Use special user form view from message link (user-info-form)
* Improve upload progress popup
* Improve sidebar menu UX

## 5.0.7 (2018-10-05)

#### Bugs

* Fix regression caused by RM-13705

## 5.0.6 (2018-09-14)

#### Bugs

* Fix ZonedDateTime adapter
* Fix encrypted field migration
* Fix dummy values from field editor missing in context
* Fix dummy fields issues in relational field editor
* Fix homeAction field in User m2o editor
* Fix full send in message details
* Fix dotted fields in field editor causing form dirty
* Fix onNew with save action
* Fix sidebar style conflict issue with field editor
* Fix contextual custom field with hidden=true
* Fix xml view hot reload
* Fix onSave/onLoad actions on custom models
* Fix view toolbar visibility on side change
* Fix translation popup for multiline text fields
* Fix unnecessary fetch request for dummy fields
* Fix scroll position issue on grid view when switching views

#### Enhancements

* Order followers with their namecolum
* Open the Inbox mail view instead of the unread mail view
* Prevent sorting on dummy fields
* Improve modern theme
* Terminate pending actions if view is switched
* Reset form view when switched over with browser back action
* Do not load record in form view if view is switched
* Do not add grid/form views when opening view with action

#### Others

* Adopt new style guide (google java format, two spaces for indentation)

## 5.0.5 (2018-08-03)

#### Bugs

* Fix advance search popup not hiding on navbar click
* Fix issue with custom filter sharing
* Fix translations
* Fix selection widget issue when value has html escape values
* Fix validation issue on date widget
* Fix form layout issue
* Fix extra scrollbar with html view
* Fix route change issue with html view
* Fix tab refresh issue on tree view
* Fix class path scanner issue with duplicate classes from bootstrap loader

#### Enhancements

* Add support for domain filter blacklist pattern

  ```
  domain.blacklist.pattern = (\\(\\s*SELECT\\s+)|some_function
  ```

  The old `domain.allow.sub-select` settings is removed in favor of this one.

## 5.0.4 (2018-07-10)

#### Bugs

* Fix form layout regressions
* Revert fix for conditional expressions on fields on editable grid

## 5.0.3 (2018-07-09)

#### Enhancements

* Ref-select widget should not allow editing record
* Panel header is now clickable if canCollapse is true
* Improve form layout
* Improve modern theme
* Improve kanban design/UX
* Add encryption support on large text fields
* Bring back LDAP and CAS integration
* Change `X-References` to `References` header in email message

#### Bugs

* Fix selection popup record ordering issue
* Fix conditional expressions on fields on editable grid
* Fix requiredIf condition issue
* Fix group maping from LDAP issue
* Fix advance search input issue
* Fix JavaEL expression issue
* Fix grid widget grouping issue on hidden column
* Fix NPE when trying to delete non-existent record
* Fix all day event issue in calendar view
* Fix resource leak when generating report pdf

## 5.0.2 (2018-06-20)

#### Enhancements

* Add support to disallow sub-select in domain filters with `domain.allow.sub-select = false`

#### Bugs

* Fix tag select widget issue on firefox
* Fix checkbox field in editable grid

## 5.0.1 (2018-06-18)

#### Bugs

* Fix editable grid cell focus issue
* Fix editable o2m item remove issue
* Fix widget attribute reset issue
* Fix kanban view missing values issue after card move
* Fix bulk update/delete issue with MySQL
* Fix conditional permissions with empty params value
* Fix conditional permissions not checked against database values

## 5.0.0 (2018-06-11)

#### New Features

* Encrypted field support

#### Enhancements

* Simplified access control rules
* Improve boolean widget readonly style
* Improve nav-select and boolean widget readonly style
* Remove unique constraints from User's name and email fields
* Add message stream widget to teams form
* Clear search value from advance filter when chaning field

#### Bugs

* Fix print.css
* Fix missing help icon on some widgets
* Fix groovy support
* Fix json fields validation issue
* Fix calendar view not fetching all events
* Fix kanban drag and drop issue on firefox
* Fix advance filter save issue with dotted fields
* Fix value enum log message
* Fix long command line issue on windows
* Fix context filter ignored when exporting data
* Fix file upload whitelist not checked with file fields
* Fix grid widget auto size issue
* Fix unable translate field value from unsaved records
* Fix validation error notification not shown from popup
* Fix search text validation issue on m2o field

## 5.0.0-rc5 (2018-05-14)

#### New Features

* Allow to export with single click
* Disable full export with `view.adv-search.export.full = false`
* Add support for file type whitelist & blacklist for upload

#### Bugs

* Fix non-imported incoming emails marked as seen issue
* Fix stream message mail subject issue
* Fix file attachment issue for stream message from popup composer
* Fix concurrent mail fetching issue of stream replies
* Fix extension view is include multiple time issue
* Fix route change issue from kanbank view
* Fix `file.upload.size` setting was not used whith DMS interface
* Refresh cards view after deleting a card to fix pagination issue
* Fix regression caused by search text validation on m2o

## 5.0.0-rc4 (2018-05-08)

#### Enhancements

* Updated translations

#### Security Fixes

* Fix file upload issue where file can be saved outside upload directory

#### Bugs

* Close mail inbox after fetching messages
* Fix tree view field mapping
* Fix group permission issue on menus
* Fix grid column alignment issue in popup
* Fix onNew event issue on popup editor
* Fix image widget regression
* Revert "Current user password should be required for changing users"

## 5.0.0-rc3 (2018-05-03)

#### Enhancements

* Prevent form view to switch when actions are in progress
* Improved maven publishing
* Use title as on grid button tooltip if help is not given
* Allow viewer template on relational fields without editor
* Improved new modern theme

#### Security Enhancements

* Add `session.cookie.secure` config option, can be used when app is served over https
* Do not show error stacktrace in production mode to prevent leaking sensitive details
* Current user password is required for creating or changing user records
* Reset session id to prevent session fixation

#### Security Fixes

* Fix user password hash in response
* Fix XSS vulnerability by sanitizing text values

#### Bugs

* Fix kanban column no records message dispay issue
* Fix $number helper is missing for viewer templates
* Fix code generation with gradle composite builds
* Fix m2o column reset issue with onNew action
* Fix dotted field issue in saved search filter
* Fix record delete issue with form only action-view
* Fix m2o validation issue when clearing search text

## 5.0.0-rc2 (2018-04-13)

#### New Features

* Add maven publish support in gradle plugin
* Added new clean theme "Modern"
* New setting `view.tabs.max` to control maximum number of tabs
* Set calendar date with `calendarDate` from action context
* Set calendar mode with `calendarMode` from action context
* Currency formatting using `x-currency="field.name"`
* Allow to provide custom css using `__config__.appStyle`
* Filter detail of grid view is now accessible from action context 

#### Enhancements

* Added adblocker detection (warns on login page if adblocker is detected)
* Added browser detection (warns on login page is using IE <= 11)
* Allow any action as home action if home attribute is true
* Optimize tooltip initialization
* Improve UI layout for better theme support
* Allow to show html view in popup
* Allow to manage view menus and menu items with field perms
* Only show technical popup to technical staff even in dev mode
* Optimize DMS view with huge file structure
* Support `customSearch` and `freeSearch` attributes to cards and kanban views
* Data export can be controlled with `data.export.max-size` and `data.export.fetch-size`
* Optimize grid widget rendering
* Optimize web ui by reducing DOM size
* Customize menu for custom models
* Thousand separator formatting for numeric fields
* Implemented versioned bulk update
* Custom fields in grid view are now added before buttons

#### Bugs

* Fix calendar view not using grid view filter
* Fix module uninstall issue
* Fix module install issue
* Fix selected row color issue in grid view when row is highlighted
* Fix encoding for CSV files
* Fix xml import eval attribute not supporting call actions
* Fix grid widget auto size issue with grouped data
* Fix XML source file processing on Windows
* Fix html widget style issues
* Fix issues with editable grid when all fields of the row are readonly
* Fix o2m/m2m field dropdown was not visible in editable grid
* Fix editable grid was not marking parent form dirty
* Fix mass update issues with null
* Fix navigation tabs icon and colors not updated properly
* Fix grid view reload with button action
* Fix placeholder issue on editor fields
* Fix `_model` key missing in context
* Fix translate icon on field without label
* Fix reference column formatting in tree view
* Fix view xsd having action-view attribute home in wrong place
* Fix o2m/m2m fields should always show archived records
* Fix m2o selection should not include archived records
* Fix duplicate row created on o2m when an action is using `response.setValues`
* Fix attachment file updates with DMS view
* Fix NPE caused by mail fetcher job
* Fix `freeSearch` with name field not working on grid view
* Fix various popup dialog layout issues
* Fix advance search not visible in view popup
* Fix memory leaks in web ui
* Fix parent reload from popup 
* Fix unarchive menu item not visible in form view
* Fix dotted fields in editable grid not updated if related m2o changes 
* Fix popup editor readonly issue
* Fix o2m editable grid sometime duplicates previous cell's value when creating new rows
* Fix time widget update issue in editable grid view
* Fix m2o field dropdown menu in editable grid
* Fix mass updatable field sometime not listed
* Fix menu overriding issue caused by wrong ordering
* Fix xml id is not utilized for menu and action definitions
* Fix context update issue caused by `response.setValues` call
* Fix value formatting issues in tree view
* Fix `nav-select` widget initialization issue
* Fix advance search field selection sorting
* Fix view tabs icon and colors not updated properly
* Fix translatable field value is sometime not translated

## 5.0.0-rc1 (2018-02-07)

#### New Features

* Migrate to Java8
* Migrate to Hibernate 5
* Migrate to java.time (drop joda.time)
* Use HikariCP as connection pool
* Oracle database support (12c)
* MySQL database support (5.7)
* Multi-Tenancy support
* Improved logging with logback
* Tomcat 8.5 and Servlet API 3.1
* Full-text search support using hibernate-search
* Sidebar menu search
* CSV export from dashlet/o2m/m2m
* Dynamic custom fields support
* Dynamic custom models support
* Contextual advance search for custom fields
* Context aware grid columns for custom fields
* Automatic form & grid views for custom models
* Master-Details support on main grid view
* Basic teams/tasks features
* JCache integration for hibernate L2-cache
* JavaScript scripting support using Nashorn
* Add new action-script action
* Add hot code change support using hotswap-agent (experimental)
* Add hot view xml changes (experimental)
* Add Intellij IDE support
* Improved Eclipse IDE support using buildship
* New embedded tomcat runner with hotswap and debugging support
* Add support to define help for views externally and overrides help defined in views
* Add SLF4J logger injection support
* Add enum type fields support
* Kotlin and Scala support

#### Enhancements

* Support for `join-table` on m2m fields
* Color support in stdout logging 
* Allow to override file upload directory structure
* Optimized code generation gradle task
* Allow to add message content with change tracking
* Re-implementation of context using proxy with seamless access to context values as well as database values
* Improve DMS ergonomics
* Allow to unarchive records
* Allow closing tabs with mouse middle click
* Re-implemented value translation feature
* Allow enhance base `Model` class with simple fields

#### Deprecations

* jdbc style positional parameters are deprecated, use JPA style positional parameters only

#### Breaking Changes

* Removed shell
* Mail groups are replaced with team (see basic teams feature)
* Method `Context#asType(Class)` returns proxy instance
* Changed scripting helper `__repo__.of()` to `__repo__()`
* Gradle tasks `init` and `migrate` are replaced with new `database` task

#### Breaking Schema Changes (from v4)

* `auth_permission.condition_value` column size changed from `255` to `1024`
* `mail_group` table dropped
* `mail_group_users` table dropped
* `mail_group_groups` table dropped
* `meta_module.depends` column dropped
* `meta_translation.message_key` column type changed from `text` to `varchar(1024)`
* `meta_translation.message_value` column type changed from `text` to `varchar(1024)`<|MERGE_RESOLUTION|>--- conflicted
+++ resolved
@@ -1,27 +1,3 @@
-<<<<<<< HEAD
-## 5.2.2 (2019-10-14)
-
-#### Features
-
-* Display `conditionToCheck` and `moduleToCheck` on meta menu view
-
-#### Fixed
-
-* Re-throw exception on Birt report generation exception
-* Fix JNDI data source not working
-* Update menu tags using `tag-count`
-* Fix Query#update with several fields
-* Fix archived records not displayed when simple filter and advance filter are applied
-* Fix dashlet refresh issue
-* Fix table layout on field editors
-* Fix tests
-* Fix query filtering on collections and using order by
-* Fix dotted fields setting unwanted intermediate records
-* Silent requests should not hide loading indicator
-* Fix ajax login should re-execute pending requests
-* Fix collection fields with editor validation issue
-* Fix popup editor issue when a tab is opened from it
-=======
 ## 5.3.0 (2020-01-24)
 
 #### Changes
@@ -117,7 +93,6 @@
 
 * Fix XSS vulnerability with html widget
 * Add CSRF protection using pac4j CSRF authorizer
->>>>>>> 22ec7e6d
 
 ## 5.2.1 (2019-09-19)
 
