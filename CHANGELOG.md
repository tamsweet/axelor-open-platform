<<<<<<< HEAD
## 5.1.0 (current)

TBD
=======
## 5.0.12 (2019-01-31)

#### Enhancements

* Show exception message in prod mode (but no stacktrace)
* Add support for summary popup on kanban cards
* Add support for preventing initial data fetch in grid view (x-no-fetch="false")
* Remove kanban view restriction of max 6 columns

#### Bugs

* Fix DMS file rename issue when file name contains single quote
* Fix RefSelect sometime doesn't use configured views
* Fix kanban view scrolling
* Fix xml view validation issue

## 5.0.11 (2019-01-15)

#### Bugs

* Fix panel-tabs visibility issue
* Fix selected row flag reset issue
* Fix pagination issue in dms view
>>>>>>> ea9d16d2

## 5.0.10 (2018-12-21)

#### Bugs

* Fix typo in Query#fetchStream methods
* Fix boolean-radio widget issue
* Check for parent to determine if a widget is hidden (#33)
* Fix I18nBundle initialization issues
* Fix idle in transaction when using quartz
* Fix pending data import of action menus not resolved 

## 5.0.9 (2018-11-28)

#### Bugs

* Fix record copy api
* Fix `requiredIf` is not applied if used with `showIf`
* Fix filter input focus issue in grid dashlet
* Fix required field clear issue in editable grid
* Fix dialog overlay opacity
* Fix column sizing issue in popup

#### Enhancements

* Allow duplicating unsaved row in o2m/m2m
* Support for `sortable` attribute on grid view
* Support for `sortable` attribute on grid view fields

## 5.0.8 (2018-11-06)

#### Bugs

* Fix view popup is now opening if first view is grid
* Fix technical info popup doesn't show value of m2o fields on o2m editor
* Fix grid column size issue in popup
* Fix server error dialog from popup is not visible
* Fix grid widget row selection issue
* Fix context update issue with panel-dashlet
* Fix invalid session error on system info page
* Fix MS-Edge issue
* Fix integer value formatting in track messages
* Fix grouped grid alignment issue in modern theme
* Fix m2o field validation issue
* Fix dirty record issue on copy
* Fix number widget increment issue
* Fix button focus style issues
* Fix calendar view doesn't use predefined filters
* Fix page size input/button alignment
* Fix translation extract issue
* Fix default values on custom models
* Fix default values in custom forms
* Fix unnecessary scrollbar in mailbox view
* Fix filter input focus issue in grid dashlet

#### Enhancements

* Allow to open popup in maximized state (use `popup.maximized` view param)
* Bring back `view.confirm.yes-no` config
* Add MultiSelect widget support in grid view
* Refresh kanban view when moving card fails
* Use special user form view from message link (user-info-form)
* Improve upload progress popup
* Improve sidebar menu UX

## 5.0.7 (2018-10-05)

#### Bugs

* Fix regression caused by RM-13705

## 5.0.6 (2018-09-14)

#### Bugs

* Fix ZonedDateTime adapter
* Fix encrypted field migration
* Fix dummy values from field editor missing in context
* Fix dummy fields issues in relational field editor
* Fix homeAction field in User m2o editor
* Fix full send in message details
* Fix dotted fields in field editor causing form dirty
* Fix onNew with save action
* Fix sidebar style conflict issue with field editor
* Fix contextual custom field with hidden=true
* Fix xml view hot reload
* Fix onSave/onLoad actions on custom models
* Fix view toolbar visibility on side change
* Fix translation popup for multiline text fields
* Fix unnecessary fetch request for dummy fields
* Fix scroll position issue on grid view when switching views

#### Enhancements

* Order followers with their namecolum
* Open the Inbox mail view instead of the unread mail view
* Prevent sorting on dummy fields
* Improve modern theme
* Terminate pending actions if view is switched
* Reset form view when switched over with browser back action
* Do not load record in form view if view is switched
* Do not add grid/form views when opening view with action

#### Others

* Adopt new style guide (google java format, two spaces for indentation)

## 5.0.5 (2018-08-03)

#### Bugs

* Fix advance search popup not hiding on navbar click
* Fix issue with custom filter sharing
* Fix translations
* Fix selection widget issue when value has html escape values
* Fix validation issue on date widget
* Fix form layout issue
* Fix extra scrollbar with html view
* Fix route change issue with html view
* Fix tab refresh issue on tree view
* Fix class path scanner issue with duplicate classes from bootstrap loader

#### Enhancements

* Add support for domain filter blacklist pattern

  ```
  domain.blacklist.pattern = (\\(\\s*SELECT\\s+)|some_function
  ```

  The old `domain.allow.sub-select` settings is removed in favor of this one.

## 5.0.4 (2018-07-10)

#### Bugs

* Fix form layout regressions
* Revert fix for conditional expressions on fields on editable grid

## 5.0.3 (2018-07-09)

#### Enhancements

* Ref-select widget should not allow editing record
* Panel header is now clickable if canCollapse is true
* Improve form layout
* Improve modern theme
* Improve kanban design/UX
* Add encryption support on large text fields
* Bring back LDAP and CAS integration
* Change `X-References` to `References` header in email message

#### Bugs

* Fix selection popup record ordering issue
* Fix conditional expressions on fields on editable grid
* Fix requiredIf condition issue
* Fix group maping from LDAP issue
* Fix advance search input issue
* Fix JavaEL expression issue
* Fix grid widget grouping issue on hidden column
* Fix NPE when trying to delete non-existent record
* Fix all day event issue in calendar view
* Fix resource leak when generating report pdf

## 5.0.2 (2018-06-20)

#### Enhancements

* Add support to disallow sub-select in domain filters with `domain.allow.sub-select = false`

#### Bugs

* Fix tag select widget issue on firefox
* Fix checkbox field in editable grid

## 5.0.1 (2018-06-18)

#### Bugs

* Fix editable grid cell focus issue
* Fix editable o2m item remove issue
* Fix widget attribute reset issue
* Fix kanban view missing values issue after card move
* Fix bulk update/delete issue with MySQL
* Fix conditional permissions with empty params value
* Fix conditional permissions not checked against database values

## 5.0.0 (2018-06-11)

#### New Features

* Encrypted field support

#### Enhancements

* Simplified access control rules
* Improve boolean widget readonly style
* Improve nav-select and boolean widget readonly style
* Remove unique constraints from User's name and email fields
* Add message stream widget to teams form
* Clear search value from advance filter when chaning field

#### Bugs

* Fix print.css
* Fix missing help icon on some widgets
* Fix groovy support
* Fix json fields validation issue
* Fix calendar view not fetching all events
* Fix kanban drag and drop issue on firefox
* Fix advance filter save issue with dotted fields
* Fix value enum log message
* Fix long command line issue on windows
* Fix context filter ignored when exporting data
* Fix file upload whitelist not checked with file fields
* Fix grid widget auto size issue
* Fix unable translate field value from unsaved records
* Fix validation error notification not shown from popup
* Fix search text validation issue on m2o field

## 5.0.0-rc5 (2018-05-14)

#### New Features

* Allow to export with single click
* Disable full export with `view.adv-search.export.full = false`
* Add support for file type whitelist & blacklist for upload

#### Bugs

* Fix non-imported incoming emails marked as seen issue
* Fix stream message mail subject issue
* Fix file attachment issue for stream message from popup composer
* Fix concurrent mail fetching issue of stream replies
* Fix extension view is include multiple time issue
* Fix route change issue from kanbank view
* Fix `file.upload.size` setting was not used whith DMS interface
* Refresh cards view after deleting a card to fix pagination issue
* Fix regression caused by search text validation on m2o

## 5.0.0-rc4 (2018-05-08)

#### Enhancements

* Updated translations

#### Security Fixes

* Fix file upload issue where file can be saved outside upload directory

#### Bugs

* Close mail inbox after fetching messages
* Fix tree view field mapping
* Fix group permission issue on menus
* Fix grid column alignment issue in popup
* Fix onNew event issue on popup editor
* Fix image widget regression
* Revert "Current user password should be required for changing users"

## 5.0.0-rc3 (2018-05-03)

#### Enhancements

* Prevent form view to switch when actions are in progress
* Improved maven publishing
* Use title as on grid button tooltip if help is not given
* Allow viewer template on relational fields without editor
* Improved new modern theme

#### Security Enhancements

* Add `session.cookie.secure` config option, can be used when app is served over https
* Do not show error stacktrace in production mode to prevent leaking sensitive details
* Current user password is required for creating or changing user records
* Reset session id to prevent session fixation

#### Security Fixes

* Fix user password hash in response
* Fix XSS vulnerability by sanitizing text values

#### Bugs

* Fix kanban column no records message dispay issue
* Fix $number helper is missing for viewer templates
* Fix code generation with gradle composite builds
* Fix m2o column reset issue with onNew action
* Fix dotted field issue in saved search filter
* Fix record delete issue with form only action-view
* Fix m2o validation issue when clearing search text

## 5.0.0-rc2 (2018-04-13)

#### New Features

* Add maven publish support in gradle plugin
* Added new clean theme "Modern"
* New setting `view.tabs.max` to control maximum number of tabs
* Set calendar date with `calendarDate` from action context
* Set calendar mode with `calendarMode` from action context
* Currency formatting using `x-currency="field.name"`
* Allow to provide custom css using `__config__.appStyle`
* Filter detail of grid view is now accessible from action context 

#### Enhancements

* Added adblocker detection (warns on login page if adblocker is detected)
* Added browser detection (warns on login page is using IE <= 11)
* Allow any action as home action if home attribute is true
* Optimize tooltip initialization
* Improve UI layout for better theme support
* Allow to show html view in popup
* Allow to manage view menus and menu items with field perms
* Only show technical popup to technical staff even in dev mode
* Optimize DMS view with huge file structure
* Support `customSearch` and `freeSearch` attributes to cards and kanban views
* Data export can be controlled with `data.export.max-size` and `data.export.fetch-size`
* Optimize grid widget rendering
* Optimize web ui by reducing DOM size
* Customize menu for custom models
* Thousand separator formatting for numeric fields
* Implemented versioned bulk update
* Custom fields in grid view are now added before buttons

#### Bugs

* Fix calendar view not using grid view filter
* Fix module uninstall issue
* Fix module install issue
* Fix selected row color issue in grid view when row is highlighted
* Fix encoding for CSV files
* Fix xml import eval attribute not supporting call actions
* Fix grid widget auto size issue with grouped data
* Fix XML source file processing on Windows
* Fix html widget style issues
* Fix issues with editable grid when all fields of the row are readonly
* Fix o2m/m2m field dropdown was not visible in editable grid
* Fix editable grid was not marking parent form dirty
* Fix mass update issues with null
* Fix navigation tabs icon and colors not updated properly
* Fix grid view reload with button action
* Fix placeholder issue on editor fields
* Fix `_model` key missing in context
* Fix translate icon on field without label
* Fix reference column formatting in tree view
* Fix view xsd having action-view attribute home in wrong place
* Fix o2m/m2m fields should always show archived records
* Fix m2o selection should not include archived records
* Fix duplicate row created on o2m when an action is using `response.setValues`
* Fix attachment file updates with DMS view
* Fix NPE caused by mail fetcher job
* Fix `freeSearch` with name field not working on grid view
* Fix various popup dialog layout issues
* Fix advance search not visible in view popup
* Fix memory leaks in web ui
* Fix parent reload from popup 
* Fix unarchive menu item not visible in form view
* Fix dotted fields in editable grid not updated if related m2o changes 
* Fix popup editor readonly issue
* Fix o2m editable grid sometime duplicates previous cell's value when creating new rows
* Fix time widget update issue in editable grid view
* Fix m2o field dropdown menu in editable grid
* Fix mass updatable field sometime not listed
* Fix menu overriding issue caused by wrong ordering
* Fix xml id is not utilized for menu and action definitions
* Fix context update issue caused by `response.setValues` call
* Fix value formatting issues in tree view
* Fix `nav-select` widget initialization issue
* Fix advance search field selection sorting
* Fix view tabs icon and colors not updated properly
* Fix translatable field value is sometime not translated

## 5.0.0-rc1 (2018-02-07)

#### New Features

* Migrate to Java8
* Migrate to Hibernate 5
* Migrate to java.time (drop joda.time)
* Use HikariCP as connection pool
* Oracle database support (12c)
* MySQL database support (5.7)
* Multi-Tenancy support
* Improved logging with logback
* Tomcat 8.5 and Servlet API 3.1
* Full-text search support using hibernate-search
* Sidebar menu search
* CSV export from dashlet/o2m/m2m
* Dynamic custom fields support
* Dynamic custom models support
* Contextual advance search for custom fields
* Context aware grid columns for custom fields
* Automatic form & grid views for custom models
* Master-Details support on main grid view
* Basic teams/tasks features
* JCache integration for hibernate L2-cache
* JavaScript scripting support using Nashorn
* Add new action-script action
* Add hot code change support using hotswap-agent (experimental)
* Add hot view xml changes (experimental)
* Add Intellij IDE support
* Improved Eclipse IDE support using buildship
* New embedded tomcat runner with hotswap and debugging support
* Add support to define help for views externally and overrides help defined in views
* Add SLF4J logger injection support
* Add enum type fields support
* Kotlin and Scala support

#### Enhancements

* Support for `join-table` on m2m fields
* Color support in stdout logging 
* Allow to override file upload directory structure
* Optimized code generation gradle task
* Allow to add message content with change tracking
* Re-implementation of context using proxy with seamless access to context values as well as database values
* Improve DMS ergonomics
* Allow to unarchive records
* Allow closing tabs with mouse middle click
* Re-implemented value translation feature
* Allow enhance base `Model` class with simple fields

#### Deprecations

* jdbc style positional parameters are deprecated, use JPA style positional parameters only

#### Breaking Changes

* Removed shell
* Mail groups are replaced with team (see basic teams feature)
* Method `Context#asType(Class)` returns proxy instance
* Changed scripting helper `__repo__.of()` to `__repo__()`
* Gradle tasks `init` and `migrate` are replaced with new `database` task

#### Breaking Schema Changes (from v4)

* `auth_permission.condition_value` column size changed from `255` to `1024`
* `mail_group` table dropped
* `mail_group_users` table dropped
* `mail_group_groups` table dropped
* `meta_module.depends` column dropped
* `meta_translation.message_key` column type changed from `text` to `varchar(1024)`
* `meta_translation.message_value` column type changed from `text` to `varchar(1024)`<|MERGE_RESOLUTION|>--- conflicted
+++ resolved
@@ -1,8 +1,7 @@
-<<<<<<< HEAD
 ## 5.1.0 (current)
 
 TBD
-=======
+
 ## 5.0.12 (2019-01-31)
 
 #### Enhancements
@@ -26,7 +25,6 @@
 * Fix panel-tabs visibility issue
 * Fix selected row flag reset issue
 * Fix pagination issue in dms view
->>>>>>> ea9d16d2
 
 ## 5.0.10 (2018-12-21)
 
