apply plugin: 'axelor-module'

module {
<<<<<<< HEAD
	name "<%= name %>"
	title "<%= title %>"
=======
	name "${name}"
	title "${title}"
	
	version "1.0.0"
	
	description """\
${title} module demo.

This is a demo module to provide quick demonstration of some new features.
    """
>>>>>>> 0fcd57fb

	// module dependencies
	// module "modules:axelor-foo"
}<|MERGE_RESOLUTION|>--- conflicted
+++ resolved
@@ -1,12 +1,8 @@
 apply plugin: 'axelor-module'
 
 module {
-<<<<<<< HEAD
 	name "<%= name %>"
 	title "<%= title %>"
-=======
-	name "${name}"
-	title "${title}"
 	
 	version "1.0.0"
 	
@@ -15,7 +11,6 @@
 
 This is a demo module to provide quick demonstration of some new features.
     """
->>>>>>> 0fcd57fb
 
 	// module dependencies
 	// module "modules:axelor-foo"
